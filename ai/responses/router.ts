import { RESPONSES_MODEL, responsesClient } from "./client";
import { toolSchemas } from "../schemas";
import { callTool } from "../tooling/callTool";

type Message = {
  role: "system" | "user" | "assistant";
  content: string;
};

type ToolDef = {
  name: string;
  description: string;
  schema: any;
};

// Tool definitions for OpenAI Responses API
export const tools: ToolDef[] = [
  {
    name: "create_voucher",
    description:
      "Create and persist a new voucher for a customer with specified amount and currency",
    schema: toolSchemas.create_voucher,
  },
  {
    name: "lookup_customer",
    description: "Find customer information by their MSISDN (phone number)",
    schema: toolSchemas.lookup_customer,
  },
  {
    name: "redeem_voucher",
    description: "Redeem an issued voucher by voucher ID",
    schema: toolSchemas.redeem_voucher,
  },
  {
    name: "void_voucher",
    description: "Void an issued voucher by voucher ID (cannot void redeemed vouchers)",
    schema: toolSchemas.void_voucher,
  },
];

/**
 * Main response handler for OpenAI Responses API
 * Handles tool calls in a loop until completion
 */
export async function respond(input: Message[]): Promise<any> {
  const toolSpecs = tools.map((t) => ({
    type: "function" as const,
    function: {
      name: t.name,
      description: t.description,
      parameters: t.schema,
    },
  }));

<<<<<<< HEAD
  const conversation: any[] = [...input];
  let iteration = 0;
  const MAX_TOOL_ITERATIONS = 8;

  while (iteration < MAX_TOOL_ITERATIONS) {
    const response = await responsesClient.chat.completions.create({
      model: RESPONSES_MODEL,
      messages: conversation,
      tools: toolSpecs,
    });

    const choice = response.choices[0];
=======
  const messages: any[] = [...input];
  const MAX_TOOL_ITERATIONS = 6;

  for (let iteration = 0; iteration < MAX_TOOL_ITERATIONS; iteration++) {
    const response = await responsesClient.chat.completions.create({
      model: RESPONSES_MODEL,
      messages,
      tools: toolSpecs,
    });

    const choice = response.choices?.[0];
>>>>>>> 0f244340
    const assistantMessage = choice?.message;

    if (!assistantMessage) {
      return response;
    }

<<<<<<< HEAD
    conversation.push(assistantMessage);

    const toolCalls = assistantMessage.tool_calls || [];
=======
    const toolCalls = assistantMessage.tool_calls ?? [];

>>>>>>> 0f244340
    if (toolCalls.length === 0) {
      return response;
    }

<<<<<<< HEAD
    for (const toolCall of toolCalls) {
      const toolName = toolCall.function.name;
      const args = JSON.parse(toolCall.function.arguments || "{}");
=======
    messages.push(assistantMessage);

    const toolMessages = [] as any[];
    for (const toolCall of toolCalls) {
      const toolName = toolCall.function.name;
      let args: Record<string, unknown> = {};

      try {
        args = JSON.parse(toolCall.function.arguments || "{}");
      } catch (error) {
        throw new Error(
          `Failed to parse tool arguments for ${toolName}: ${error}`
        );
      }

>>>>>>> 0f244340
      const result = await callTool(toolName, args);

      conversation.push({
        role: "tool",
        tool_call_id: toolCall.id,
        content:
          typeof result === "string" ? result : JSON.stringify(result ?? {}),
      });
    }

<<<<<<< HEAD
    iteration += 1;
  }

  throw new Error(
    `Exceeded maximum tool call iterations (${MAX_TOOL_ITERATIONS}) without completion`
=======
    messages.push(...toolMessages);
  }

  throw new Error(
    `Exceeded maximum tool iterations (${MAX_TOOL_ITERATIONS}) without completing response.`
>>>>>>> 0f244340
  );
}

/**
 * Extract text response from API result
 */
export function extractTextResponse(result: any): string {
  return result.choices?.[0]?.message?.content || "No response generated";
}<|MERGE_RESOLUTION|>--- conflicted
+++ resolved
@@ -52,7 +52,6 @@
     },
   }));
 
-<<<<<<< HEAD
   const conversation: any[] = [...input];
   let iteration = 0;
   const MAX_TOOL_ITERATIONS = 8;
@@ -65,58 +64,22 @@
     });
 
     const choice = response.choices[0];
-=======
-  const messages: any[] = [...input];
-  const MAX_TOOL_ITERATIONS = 6;
-
-  for (let iteration = 0; iteration < MAX_TOOL_ITERATIONS; iteration++) {
-    const response = await responsesClient.chat.completions.create({
-      model: RESPONSES_MODEL,
-      messages,
-      tools: toolSpecs,
-    });
-
-    const choice = response.choices?.[0];
->>>>>>> 0f244340
     const assistantMessage = choice?.message;
 
     if (!assistantMessage) {
       return response;
     }
 
-<<<<<<< HEAD
     conversation.push(assistantMessage);
 
     const toolCalls = assistantMessage.tool_calls || [];
-=======
-    const toolCalls = assistantMessage.tool_calls ?? [];
-
->>>>>>> 0f244340
     if (toolCalls.length === 0) {
       return response;
     }
 
-<<<<<<< HEAD
     for (const toolCall of toolCalls) {
       const toolName = toolCall.function.name;
       const args = JSON.parse(toolCall.function.arguments || "{}");
-=======
-    messages.push(assistantMessage);
-
-    const toolMessages = [] as any[];
-    for (const toolCall of toolCalls) {
-      const toolName = toolCall.function.name;
-      let args: Record<string, unknown> = {};
-
-      try {
-        args = JSON.parse(toolCall.function.arguments || "{}");
-      } catch (error) {
-        throw new Error(
-          `Failed to parse tool arguments for ${toolName}: ${error}`
-        );
-      }
-
->>>>>>> 0f244340
       const result = await callTool(toolName, args);
 
       conversation.push({
@@ -127,19 +90,11 @@
       });
     }
 
-<<<<<<< HEAD
     iteration += 1;
   }
 
   throw new Error(
     `Exceeded maximum tool call iterations (${MAX_TOOL_ITERATIONS}) without completion`
-=======
-    messages.push(...toolMessages);
-  }
-
-  throw new Error(
-    `Exceeded maximum tool iterations (${MAX_TOOL_ITERATIONS}) without completing response.`
->>>>>>> 0f244340
   );
 }
 
