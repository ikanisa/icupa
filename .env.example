--- conflicted
+++ resolved
@@ -2,7 +2,6 @@
 # Add these to your Netlify site's environment variables via the dashboard
 # For local development, add them to .env.local
 
-<<<<<<< HEAD
 # === NETLIFY DEPLOYMENT CONFIGURATION ===
 # Add these to your Netlify site's environment variables via the dashboard
 # For local development, add them to .env.local
@@ -12,7 +11,6 @@
 VITE_SUPABASE_ANON_KEY=supabase-anon-key
 
 # (Server-side only variables are listed below in the Backend + automation secrets section)
-=======
 # --- Supabase Configuration (Required for all apps) ---
 VITE_SUPABASE_URL=https://your-supabase-project.supabase.co
 VITE_SUPABASE_ANON_KEY=supabase-anon-key
@@ -20,7 +18,6 @@
 SUPABASE_SERVICE_ROLE_KEY=your-service-role-key
 SUPABASE_ACCESS_TOKEN=your-access-token
 
->>>>>>> 3641ed75
 # --- Public Environment Variables (Safe for client) ---
 VITE_APP_NAME=ICUPA
 VITE_ADMIN_SERVICE_TOKEN=
@@ -31,7 +28,6 @@
 VITE_API_AGENTS_URL=
 PUBLIC_AGENTS_URL=
 
-<<<<<<< HEAD
 # --- Backend + automation secrets (keep private) ---
 OPENAI_API_KEY=
 OPENAI_BASE_URL=https://api.openai.com/v1
@@ -158,7 +154,6 @@
 VOUCHER_REDEMPTION_ENABLED=true
 TELEMETRY_ENABLED=false
 DEBUG_LOGGING_ENABLED=false
-=======
 # App Configuration
 VITE_APP_NAME=ICUPA
 VITE_APP_VERSION=1.0.0
@@ -177,5 +172,4 @@
 
 # Build
 NODE_VERSION=18.18.2
-PNPM_VERSION=10.0.0
->>>>>>> 3641ed75
+PNPM_VERSION=10.0.0