# ICUPA – Multi-Vendor Dine-In PWA (Rwanda & Malta)

ICUPA is a three-surface, multi-tenant Progressive Web Application that powers diner, merchant, and admin experiences for in-venue ordering across Rwanda and Malta. The codebase is a Vite + React workspace that currently focuses on the diner surface while exposing shared design primitives, Supabase integration helpers, and agent-ready UI shells. This README documents how to work with the repository today and summarises the product, compliance, and AI guardrails that guide ongoing implementation.

---

## Repository structure

### Primary PWA Implementation (Production)

The main ICUPA application is a **single Vite + React SPA** with three integrated surfaces:

```
├── public/                    # Static assets consumed by the PWA shell
├── src/                       # React application code (PRIMARY IMPLEMENTATION)
│   ├── components/
│   │   ├── client/            # Diner/Client surface components
│   │   ├── merchant/          # Merchant/Vendor surface components
│   │   ├── admin/             # Admin panel components (includes AI agent management)
│   │   └── ui/                # Shared design system components
│   ├── modules/
│   │   ├── routing/           # AppRouter with three surfaces: /, /merchant, /admin
│   │   ├── client/            # Client surface pages
│   │   ├── merchant/          # Merchant surface pages
│   │   └── admin/             # Admin surface pages (AI config, analytics, compliance)
│   ├── integrations/          # Supabase client + typed helpers
│   ├── hooks/                 # Reusable React hooks
<<<<<<< HEAD
│   ├── lib/                   # Utility modules (formatters, motion helpers, etc.)
│   └── pages/                 # Route-level entry points wired through react-router
├── agents-service/            # Fastify-based service for OpenAI agent endpoints (Phase 0 health check only)
├── mcp/                       # Model Context Protocol for AI agents (waiter, CFO, legal)
│   ├── runtime/               # Tool execution wrapper with Zod validation
│   ├── clients/               # Agent configurations (OAuth2, RLS context)
│   ├── waiter.tools.json      # Waiter tool manifest
│   ├── cfo.tools.json         # CFO tool manifest
│   └── legal.tools.json       # Legal tool manifest
├── supabase/
│   ├── migrations/            # SQL migrations applied during `supabase db reset`
│   ├── seed/                  # Seed data to exercise diner shell flows
│   └── functions/             # Edge Function sources (including MCP approval workflows)
├── tests/                     # Test suites (Vitest, Playwright, MCP)
├── docs/ai-agents/            # MCP and agent documentation
├── config/                    # Configuration files (MCP, etc.)
├── scripts/security/          # Security linting tools (MCP tool validation)
=======
│   └── lib/                   # Utility modules (formatters, motion helpers, etc.)
├── agents-service/            # Fastify-based AI agents orchestration service
│   ├── src/agents/            # AI Waiter, Allergen Guardian, Upsell agents
│   ├── src/tools/             # Agent tool implementations
│   └── src/middleware/        # Policy enforcement, auth, logging
├── supabase/
│   ├── migrations/            # SQL migrations applied during `supabase db reset`
│   ├── seed/                  # Seed data to exercise diner shell flows
│   └── functions/             # Edge Function sources
├── packages/                  # Shared workspace packages
│   ├── ui/                    # Shared UI component library
│   ├── db/                    # Supabase client and types
│   ├── types/                 # Shared TypeScript types
│   └── config/                # Shared configuration
>>>>>>> e4498164
├── package.json               # Workspace scripts and dependencies
├── vite.config.ts             # Vite tooling & alias configuration
└── .env.example               # Template for local environment variables
```

**This Vite app is built and deployed by CI/CD** (`pnpm dev` → `pnpm build`).

### Experimental Next.js Apps

The repository also contains experimental Next.js implementations (not used in production):

```
├── apps/
│   ├── client/                # Experimental standalone client PWA (Next.js)
│   ├── vendor/                # Experimental standalone vendor/merchant PWA (Next.js)
│   ├── admin/                 # Experimental standalone admin panel (Next.js)
│   └── web/                   # Experimental unified Next.js app (imports from src/)
```

These apps are for migration exploration and are **not currently deployed**.

---

## Getting started

1. **Install prerequisites**
   - Node.js 18.17.x (LTS) or Node.js 20.x (recommended)
     - Note: Node 20.x is fully compatible and recommended for development. Node 18.18.2 is specified in `.nvmrc` for consistency, but the project works with Node 18.18.0 || ^20.9.0 || >=21.1.0
   - npm 10+ (or pnpm/yarn if preferred)
   - Supabase CLI (install globally using npm, not pnpm)
     ```bash
     npm install -g supabase
     ```
     **Note:** The Supabase CLI does not install correctly using `pnpm`. Always use `npm` for global Supabase CLI installation.

2. **Bootstrap environment variables**
   - Copy `.env.example` to `.env.local` (ignored by Git) and provide the Supabase project details you intend to use. Production builds and CI now fail fast if `VITE_SUPABASE_URL`/`VITE_SUPABASE_ANON_KEY` (or their `NEXT_PUBLIC_*` equivalents) are absent, so populate them before running `npm run build` or deploying.
   - Copy `agents-service/.env.example` to `agents-service/.env` when running the OpenAI Agents service locally.

3. **Link your Supabase project** *(optional but recommended for deploy scripts)*
   ```bash
   supabase login              # uses SUPABASE_ACCESS_TOKEN from your .env
   supabase link --project-ref <your-project-ref>
   supabase secrets set --env-file .env.supabase
   ```
   Linking stores the project reference in `.supabase/config.json`, allowing the deploy scripts under `scripts/supabase/` to run without additional flags.

4. **Install dependencies**
   ```bash
   npm install
   ```

5. **Start Supabase locally**
   ```bash
   supabase start
   supabase db reset --local --yes
   supabase seed --local --yes
   ```
   These commands provision the Dockerised Supabase stack, apply the Phase 0 + Phase 1 migrations, and seed demo data covering
   tenants, locations, menus, table sessions, orders, and agent telemetry. The Phase 1 migration introduces pgvector-powered
   embeddings, hardened RLS policies, and staff role helpers.

6. **Validate database policies and semantic search**
   ```bash
   supabase db test
   ```
   The SQL tests in `supabase/tests` assert that diners bound by the `x-icupa-session` header cannot read other table orders,
   that staff with tenant roles can, and that cosine similarity queries surface the correct item using the seeded embeddings.

7. **Run the development server**
   ```bash
   npm run dev
   ```
   The application is served at `http://localhost:5173/` by default. Hot module reload is enabled through Vite.

8. **(Optional) Start the agents service**
   ```bash
   cd agents-service
   npm install
   npm run dev
   ```
   The Fastify instance listens on `http://localhost:8787/` by default. In addition to `/health`, the service now exposes `POST /agents/waiter`, which orchestrates the waiter → allergen guardian → upsell agents via the OpenAI Agents SDK. Requests accept the diner message alongside optional `table_session_id`, `tenant_id`, `location_id`, declared allergens, cart context, and an existing `session_id`. Responses include the grounded reply, filtered upsell suggestions (with citation tokens), and any allergen disclaimers. Override the port via `AGENTS_PORT` inside `agents-service/.env`.

   > 💡  Capture thumbs-up or thumbs-down ratings by POSTing to `/agent-feedback` with `session_id`, `agent_type`, and `rating` (plus optional tenant, location, or table session context). Feedback is recorded in `agent_events` alongside the existing telemetry pipeline.

   > ℹ️  The agents service honours kill switches and spend caps defined in `agent_runtime_configs`. Defaults can be tuned via `AGENT_SESSION_BUDGET_USD` and `AGENT_DAILY_BUDGET_USD` in `.env`.

9. **Lint the project** (optional but recommended before submitting patches)
   ```bash
   npm run lint
   ```

10. **Type-check the project**
   ```bash
   npm run typecheck
   ```

---

## Environment variables

| Variable | Required | Description |
| --- | --- | --- |
| `NEXT_PUBLIC_SUPABASE_URL` | ✅ | URL for your Supabase project. It is injected into the generated Supabase client and must match the project you plan to target. |
| `NEXT_PUBLIC_SUPABASE_ANON_KEY` | ✅ | Supabase anonymous key used by the browser client. Store the matching service role key only in secure server-side environments (Edge Functions, agents service, etc.). |
| `NEXT_PUBLIC_AGENTS_URL` | ➖ | Optional URL for the agent orchestration service. Configure when connecting the UI to OpenAI-powered agents. |
| `VITE_AGENTS_STREAMING` | ➖ | Enable SSE updates from `/agent-sessions/:id/stream` when the agents service exposes a streaming feed (`true`/`false`). |
| `VITE_AGENTS_LONG_POLLING` | ➖ | Fallback toggle that polls `/agent-sessions/:id/events` every few seconds when SSE is unavailable. |
| `NEXT_PUBLIC_VAPID_PUBLIC_KEY` | ➖ | VAPID public key used to register web push subscriptions from the PWA. Generate a matching private key and store it securely in Supabase for outbound delivery. |

### Supabase secrets for Edge Functions

Configure the following secrets in the Supabase dashboard (or via `supabase secrets set`) before deploying the payments Edge Functions. All values should be scoped per environment (dev, staging, prod):

| Secret | Required | Description |
| --- | --- | --- |
| `STRIPE_SECRET_KEY` | ✅ (EU) | Stripe secret key used by the checkout Edge Function. Generate a restricted key with write access to PaymentIntents/Checkout Sessions. |
| `STRIPE_WEBHOOK_SECRET` | ✅ (EU) | Signing secret for the Stripe webhook (`payments/stripe/webhook`). |
| `STRIPE_ACCOUNT_ID` | ➖ | Optional. Set when using Stripe Connect to route payments through a connected account. |
| `MOMO_CLIENT_ID` / `MOMO_CLIENT_SECRET` | ➖ (RW) | Credentials for the MTN MoMo API. The current implementation logs a TODO until live credentials are available. |
| `MOMO_API_BASE` | ➖ (RW) | Override the MTN MoMo API base URL (defaults to the sandbox). |
| `MOMO_WEBHOOK_SECRET` | ➖ (RW) | Shared secret used to validate MTN MoMo webhook callbacks. |
| `AIRTEL_KEY` / `AIRTEL_SECRET` | ➖ (RW) | Credentials for Airtel Money collections. Required before enabling live requests. |
| `AIRTEL_WEBHOOK_SECRET` | ➖ (RW) | Shared secret for Airtel Money webhook validation. |
| `SUPABASE_SERVICE_ROLE_KEY` | ✅ | Required so the Edge Functions can create orders/payments with service-role privileges. |
| `SUPABASE_FUNCTIONS_URL` | ➖ | Optional override for the Edge Functions domain. Defaults to the derived `https://<project>.functions.supabase.co` host; set explicitly when running behind a custom gateway. |
| `TABLE_QR_ADMIN_SECRET` | ➖ | Bearer token required by `admin/reissue_table_qr` when rotating table QR payloads. |
| `ADMIN_ONBOARDING_SECRET` | ➖ | Bearer token required by `admin/onboard_tenant` to create tenants, locations, and default agent settings. |
| `ADMIN_INVITE_REDIRECT_URL` | ➖ | Optional. Redirect target used by staff invites issued through `admin/user_roles`; falls back to the Supabase dashboard invite link when unset. |

Environment variables are consumed via `import.meta.env` and validated during module initialisation. Missing required values will throw explicit errors to prevent accidental usage of leaked credentials at build time.【F:src/integrations/supabase/client.ts†L1-L24】

---

## Available npm scripts

| Script | Purpose |
| --- | --- |
| `npm run dev` | Starts the Vite development server. |
| `npm run build` | Builds an optimised production bundle. |
| `npm run build:dev` | Produces a development-mode build artefact. |
| `npm run preview` | Serves the production bundle locally for smoke testing. |
| `npm run lint` | Runs ESLint across the repository. |
| `npm run supabase:test` | Executes the SQL regression suite in `supabase/tests` via the Supabase CLI. |
| `npm run verify:full` | Runs linting, type checks, unit tests, Playwright journeys, and Supabase SQL tests in one pass. |
| `npm run test` | Runs the Vitest suite, including offline cart persistence checks. |
| `npm run test:accessibility` | Audits the Phase 3 diner surfaces with axe-core to keep WCAG 2.2 AA regressions from slipping into the PWA. |

Installing dependencies with `npm install` now pulls in the Supabase CLI as a local dev dependency (`node_modules/.bin/supabase`).
That ensures pretest database resets, SQL migrations, and `npm run supabase:test` all work without a separate global installation.
When you need to run the CLI directly, prefer `npx supabase <command>` so the project-pinned version stays in sync across machines.

Scripts are defined in `package.json` alongside the curated dependency set (React 18, Radix UI, Tailwind, Framer Motion, Supabase client SDK, TanStack Query, etc.).【F:package.json†L1-L61】

---

## MCP (Model Context Protocol) for AI Agents

ICUPA uses **Supabase Remote MCP** as a shared control plane for AI agents with least-privilege access:

- **Waiter Agent 🍽️** - Reads menus, creates orders, manages payments (scoped to venue)
- **CFO Agent 💰** - Manages ledgers, invoices, journals (with human approval for >$10k)
- **Legal Agent ⚖️** - Handles cases, filings, documents (scoped to assigned cases)

### Quick Start

```bash
# Start local Supabase and apply MCP migration
pnpm supabase:start
pnpm supabase:migrate

# Run MCP tests
pnpm test:mcp

# Security lint for tool manifests
pnpm security:lint-mcp
```

### Key Features

- ✅ **Least-Privilege Roles**: Dedicated PostgreSQL roles per agent (waiter_agent, cfo_agent, legal_agent)
- ✅ **Row-Level Security**: Data scoped by venue_id, assigned_to, or unrestricted but audited
- ✅ **Audit Trail**: All operations logged to `mcp_audit_log` with parameters and outcomes
- ✅ **Parameterized SQL**: Tools use `:param` syntax (no SQL injection)
- ✅ **Human-in-the-Loop**: High-value operations require approval via Edge Functions

### Directory Structure

```
mcp/
├── runtime/executeTool.ts      # Tool execution wrapper with Zod validation
├── clients/                     # Agent configurations (OAuth2, RLS context)
│   ├── waiter.agent.json
│   ├── cfo.agent.json
│   └── legal.agent.json
├── waiter.tools.json            # Waiter tool manifest (menu, orders)
├── cfo.tools.json               # CFO tool manifest (ledgers, invoices)
└── legal.tools.json             # Legal tool manifest (cases, filings)
```

### Documentation

- **Complete Guide**: [docs/ai-agents/mcp-guide.md](docs/ai-agents/mcp-guide.md)
- **MCP README**: [mcp/README.md](mcp/README.md)
- **Security**: [SECURITY.md](SECURITY.md#mcp-agent-security-model-context-protocol)

### Testing

| Script | Purpose |
| --- | --- |
| `pnpm test:mcp` | Run MCP unit and integration tests |
| `pnpm security:lint-mcp` | Validate tool manifests for dangerous SQL patterns |
| `pnpm supabase:test` | Run SQL-based RLS policy tests |

---

## Supabase integration notes

- The Supabase browser client is created in `src/integrations/supabase/client.ts`. It now reads credentials from environment variables instead of hard-coded keys and automatically forwards the active `x-icupa-session` header for every REST call so diner-scoped RLS policies remain effective.【F:src/integrations/supabase/client.ts†L1-L34】【F:src/lib/table-session.ts†L1-L47】
- Generated types (see `src/integrations/supabase/types.ts`) keep interactions type-safe. When the schema evolves, regenerate types with the Supabase CLI (`supabase gen types typescript --schema public`).
- Persisted sessions rely on `localStorage` when running in the browser. When rendering on the server, the storage adapter gracefully degrades to `undefined`, matching Supabase's SSR recommendations.【F:src/integrations/supabase/client.ts†L16-L23】

### Phase 1 database checklist

With the Supabase CLI installed, ensure the local instance passes the new RLS and semantic search assertions:

```bash
supabase start
supabase db reset --local --yes
supabase seed --local --yes
supabase db test
```

The migrations create enums, helper functions, ivfflat indexes, and row-level security policies spanning diners (by `x-icupa-session`) and staff (via `user_roles`). Seeds provision demo users, menus, items with deterministic embeddings, and sample agent telemetry so the SQL regression tests can execute.

- SQL tests now include merchant onboarding/auth coverage (see `supabase/tests/rls_user_mgmt.sql`) so WhatsApp OTP storage, merchant profiles, and diner preferences remain tenant-scoped.

- **Automation** – Run `npm run test` for Vitest suites and `npx playwright test` (or `npm run test:e2e`) for the scripted journeys covering diner checkout (`client.journey.spec.ts`), merchant ingestion (`merchant.menu.ingestion.spec.ts`), merchant WhatsApp login, admin magic link flows, and the AI chat happy path (`diner.ai-assistant.spec.ts`).

- **Outsourcing playbook** – External database specialists follow [`docs/outsourcing/phase1-outsourcing.md`](docs/outsourcing/phase1-outsourcing.md) to review migrations, run RLS regressions, and rehearse embedding refreshes. Artefacts land in `artifacts/phase1/*` with meeting notes stored under `docs/outsourcing/notes/` so Phase 1 owners can audit deliverables.

### Embedding refresh Edge Function

`supabase/functions/menu/embed_items` calls OpenAI's embeddings API (`text-embedding-3-large` by default) to populate or refresh item vectors in batches. It accepts optional `item_ids` and `force` flags via JSON body and honours a `limit` query parameter (default 32). Configure `OPENAI_API_KEY`, `EMBED_ITEMS_API_KEY` (shared secret), and optionally `OPENAI_EMBEDDING_MODEL` in the Supabase dashboard before deploying, then trigger with:

```bash
supabase functions deploy menu
supabase functions invoke menu/embed_items --project-ref <ref> --no-verify-jwt \\
  --header \"Authorization: Bearer $EMBED_ITEMS_API_KEY\"
```

The follow-up migration registers an hourly pg_cron job (`menu_embed_items_hourly`) that invokes the Edge Function so vectors stay fresh without manual intervention. The target URL lives in `public.scheduler_config` under the `menu_embed_items_url` key—by default it points at the local Supabase stack (`http://host.docker.internal:54321/functions/v1/menu/embed_items`). Override it in hosted environments after deploying the function:

```sql
update public.scheduler_config
set value = 'https://<project-ref>.functions.supabase.co/menu/embed_items'
where key = 'menu_embed_items_url';
```

The helper raises a notice instead of failing when the URL is blank, making it safe to temporarily disable the job during maintenance windows.

> ⚠️ Whether you call the function from `supabase functions invoke`, pg_cron, or an external scheduler, include `Authorization: Bearer $EMBED_ITEMS_API_KEY` (or `x-api-key`) in every request. Calls without the shared secret now receive `401 Unauthorized`.

The ivfflat index on `items.embedding` (lists=100) accelerates cosine similarity queries used by the diner shell's semantic search and agent recommendation tooling.

### OCR menu ingestion pipeline

- **Schema & buckets** – `supabase/migrations/20250315000000_menu_ingestion.sql` introduces `menu_ingestions` + `menu_items_staging`, enables RLS, and provisions the storage buckets `raw_menus` (private) and `menu_images` (public/signed). Apply the migration with `supabase db reset` or `supabase db push`.
- **Edge Functions** – Deploy the ingestion lifecycle:

  ```bash
  supabase functions deploy ingest_menu_start --no-verify-jwt
  supabase functions deploy ingest_menu_process --no-verify-jwt
  supabase functions deploy ingest_menu_publish --no-verify-jwt
  ```

- **Environment** – Set these secrets before invoking the pipeline:

  | Variable | Purpose |
  | --- | --- |
  | `OPENAI_API_KEY` | Required. Vision Responses API for OCR structuring. |
  | `SUPABASE_URL` / `SUPABASE_SERVICE_ROLE_KEY` | Already required for other Edge Functions. |
  | `OCR_CONVERTER_URL` | Optional. HTTPS endpoint that converts PDFs to images (Supabase signs the source URL). |
  | `OCR_CONVERTER_TOKEN` | Optional bearer token for the converter microservice. |
  | `OCR_OPENAI_MODEL` (default `gpt-4o`) | Vision model used by `ingest_menu_process`. |
  | `OCR_SIGNED_UPLOAD_TTL_SECONDS` (default `900`) | Signed upload URL lifetime. |
  | `OCR_SIGNED_DOWNLOAD_TTL_SECONDS` (default `600`) | Signed download lifetime when fetching from Storage. |
  | `OCR_MAX_PAGES` (default `25`) | Hard ceiling on processed pages. |
  | `OCR_IMAGE_MAX_EDGE` (default `1200`) | Resize bound passed to the converter. |
  | `OCR_MIN_CONFIDENCE` (default `0.55`) | Confidence floor for flagging uncertain items. |

- **Local converter shim** – This repo includes a minimal HTTP service at `apps/ocr-converter` you can run locally while wiring the pipeline. It fetches image sources and returns base64 payloads, and returns an explicit 501 for PDFs (deploy a full converter in production).

  ```bash
  # in a separate terminal
  npm run dev:ocr:converter
  ```

  Then set in your Supabase project (or locally):

  - `OCR_CONVERTER_URL=http://host.docker.internal:8789/convert`
  - `OCR_CONVERTER_TOKEN=<match apps/ocr-converter/.env>`

  The production converter should accept `{ source_url, max_pages, max_edge }` and return `{ images: [{ page, base64, content_type }] }`.

### Merchant authentication & onboarding

- **WhatsApp OTP** – `auth/whatsapp_send_otp` hashes codes (SHA-256) and enforces per-number rate limits before calling the WhatsApp Graph API. `auth/whatsapp_verify_otp` validates the hash + TTL, automatically creates/updates Supabase users, merchant profiles, and assigns `user_roles`.
- **Onboarding function** – `merchant/onboarding_update` lets merchants progress through Verify → Business → MoMo → GPS → Menu → Done, storing MoMo codes and GPS pins (with map deeplink support). The merchant PWA (`/merchant/login`, `/merchant/settings`, `/merchant/menu*`) is gated so only authenticated, fully onboarded merchants can publish menus.

### Admin email magic links

- `auth/admin_email_magiclink` generates Supabase magic links via the Admin API, sends emails through the configured SMTP credentials, and is surfaced at `/admin/login`. Admin shell verifies both session and `user_roles` before loading panels.

### Release utilities

- `npm run release:checklist` runs the go-live health checks (agents service, receipts worker, reconciliation cron, voice waiter). Configure `SUPABASE_FUNCTIONS_URL`, `AGENTS_BASE_URL`, and `SUPABASE_SERVICE_ROLE_KEY` to target staging or production.
- `npm run release:canary-toggle` flips agent experiments on/off (set `CANARY_AGENT`, `CANARY_ENABLED`, and optional `CANARY_TENANT_ID` to scope per tenant).

#### Bulk secrets and function deployment

Use the helper scripts under `scripts/supabase/` to load secrets and deploy all Edge Functions quickly:

```bash
cp .env.supabase.example .env.supabase
# Fill values, then set them in your project
./scripts/supabase/set-secrets.sh --project <your-ref> --env-file .env.supabase
# Deploy functions (no-verify-jwt by default for local/dev)
./scripts/supabase/deploy-functions.sh --project <your-ref>
```

#### Run all dev services together

To launch the web app, agents service, and the OCR converter shim concurrently:

```bash
npm run dev:all
```


- **Invocation flow** – Merchants invoke `ingest_menu_start` (returns `ingestion_id` + signed upload URL), upload the asset to `raw_menus`, call `ingest_menu_process` to run OCR + OpenAI structuring, then review/publish via the merchant PWA. Publish uses `ingest_menu_publish` which wraps a transactional stored procedure and triggers `menu/embed_items` for refreshed embeddings.
- **Observability** – Each function writes timeline events to `agent_events` (`ingestion.started`, `processing`, `awaiting_review`, `published`, `failed`) with counters for pages processed, items extracted, and confidence buckets. Grafana/DataDog dashboards can pivot on these payloads for throughput and error monitoring.
- **Queue & cron metrics** – The `monitoring.pgmq_queue_metrics` and `monitoring.cron_job_metrics` views expose queue depth and pg_cron health; call `rpc.list_queue_metrics` / `rpc.list_cron_jobs` from the admin console for live dashboards or alerts.

### Table session Edge Function & QR tooling

- `supabase/functions/create_table_session` validates signed QR payloads, captures the caller's IP and device fingerprint, and issues a four-hour table session identifier that powers the diner RLS policies. Configure `TABLE_QR_SIGNING_SECRET`, `TABLE_SESSION_TTL_HOURS` (defaults to `4`), and `TABLE_QR_MAX_AGE_MINUTES` (defaults to `15`) as Supabase secrets before deploying the function.【F:supabase/functions/create_table_session/index.ts†L1-L124】
- Browser storage keeps the session token in `localStorage` and forwards it via the `x-icupa-session` header on every Supabase request; clearing or expiring the session removes the header automatically.【F:src/lib/table-session.ts†L1-L47】【F:src/integrations/supabase/client.ts†L17-L34】
- Rotate QR payloads with the admin-only Edge Function at `supabase/functions/admin/reissue_table_qr`. Supply `TABLE_QR_ADMIN_SECRET` (the bearer token expected by the function) and optionally `TABLE_QR_APP_BASE_URL` so the response includes a shareable `?qr=<token>&sig=<signature>` link.【F:supabase/functions/admin/reissue_table_qr/index.ts†L1-L112】
- **Outsourcing playbook** – Phase 2 vendors follow [`docs/outsourcing/phase2-outsourcing.md`](docs/outsourcing/phase2-outsourcing.md) to rehearse QR key rotations, probe session isolation, and capture mobile QA evidence. Artefacts live in `artifacts/phase2/*` with coordination notes under `docs/outsourcing/notes/` so the core team can audit deliverables.

Deploy and test locally:

```bash
supabase functions deploy create_table_session --no-verify-jwt
supabase functions deploy admin --no-verify-jwt
supabase functions invoke admin/reissue_table_qr \
  --project-ref <ref> \
  --no-verify-jwt \
  --header "Authorization: Bearer $TABLE_QR_ADMIN_SECRET" \
  --body '{"table_id":"00000000-0000-4000-8000-000000000501"}'
```

The React admin stub at `/admin/tools/qr` wraps the reissue endpoint so operations teams can mint new QR payloads without leaving the app. Paste a one-time admin token, submit the table identifier, and copy the refreshed link or payload returned by the tool.【F:src/pages/AdminQrTools.tsx†L1-L119】

### Clerk → Supabase verification (P0 bridge)

If you are using Clerk for the web UI but keeping Supabase as the application database and RLS authority, you can verify a Clerk user token from Supabase Edge Functions using `compliance/verify_clerk`:

```bash
supabase functions deploy compliance --no-verify-jwt
supabase functions invoke compliance/verify_clerk \
  --project-ref <ref> \
  --no-verify-jwt \
  --header "Authorization: Bearer <clerk_session_jwt>"
```

Configure:

- `CLERK_JWKS_URL` – Clerk JWKS endpoint for your instance.
- `CLERK_ISSUER` – Optional issuer to enforce in JWT verification.

The function responds with the Clerk subject, email, and whether a corresponding Supabase `auth.users` record already exists (matched by email). This acts as the glue to connect Clerk-auth flows to Supabase while you finalise your production token exchange strategy (JWT audience alignment or a dedicated linkage flow).

### Payments Edge Functions & queueing

- `supabase/functions/payments/stripe/checkout` validates the cart payload, binds the order to the active table session, and creates a Stripe Checkout Session while persisting provisional order/payment rows.【F:supabase/functions/payments/stripe/checkout/index.ts†L1-L168】
- `supabase/functions/payments/stripe/webhook` verifies Stripe signatures, marks payments as `captured`, updates the linked order, and enqueues fiscalisation jobs via `public.enqueue_fiscalization_job`.【F:supabase/functions/payments/stripe/webhook/index.ts†L1-L87】
- Rwandan mobile money flows are stubbed via `payments/momo/request_to_pay` and `payments/airtel/request_to_pay`, which persist pending payments, emit structured events, and return developer-friendly references.【F:supabase/functions/payments/momo/request_to_pay/index.ts†L1-L94】【F:supabase/functions/payments/airtel/request_to_pay/index.ts†L1-L94】 Their companion webhooks accept provider callbacks and transition payments to `captured`/`failed` while logging signature validation results.【F:supabase/functions/payments/momo/webhook/index.ts†L1-L63】【F:supabase/functions/payments/airtel/webhook/index.ts†L1-L60】
- The Phase 4 migration seeds a durable `fiscalization_jobs` queue and exposes `public.enqueue_fiscalization_job(order_uuid uuid, payment_uuid uuid)` so capture handlers can hand off receipt generation work.【F:supabase/migrations/20240226000000_phase4_payments.sql†L1-L25】

Hardening updates:

- Stripe Checkout now uses an idempotency key derived from the payment so duplicate client retries cannot create multiple sessions.【F:supabase/functions/payments/stripe/checkout/index.ts†L1-L80】
- Mobile money webhooks support optional HMAC verification: set `MOMO_WEBHOOK_HMAC_SECRET` and/or `AIRTEL_WEBHOOK_HMAC_SECRET` alongside the legacy `*_WEBHOOK_SECRET`. When HMAC is configured the function verifies `x-mtn-signature-hmac`/`x-airtel-signature-hmac` against the raw body; otherwise it falls back to the legacy shared-secret header check.【F:supabase/functions/payments/momo/webhook/index.ts†L1-L40】【F:supabase/functions/payments/airtel/webhook/index.ts†L1-L40】 The idempotency register in `payment_webhook_events` continues to deduplicate repeated deliveries.

### P2 – Inventory auto‑86 and reconciliation

- Auto‑86 Edge Function: `merchant/inventory/auto_86` disables or re‑enables menu items for a location (staff‑gated). Body: `{ location_id, item_ids: string[], enable?: boolean, reason?: string }`. Returns `{ updated, enable }` and records an event for audit.【F:supabase/functions/merchant/inventory/auto_86/index.ts†L1-L80】
- Reconciliation job: `reconciliation/reconcile_daily` scans captured payments in the last 24h, enqueues missing receipts for fiscalisation, and returns a summary `{ inspected, with_receipts, enqueued }`. Accepts `{ since_hours, tenant_id, location_id }`. Intended for pg_cron / automation with service role credentials.【F:supabase/functions/reconciliation/reconcile_daily/index.ts†L1-L120】

The diner pay screen now calls these Edge Functions, surfaces pending vs. captured states, and offers a one-tap redirect to the hosted Stripe flow when available.【F:src/components/client/PaymentScreen.tsx†L99-L341】 Mobile money stubs remain non-blocking while their production credentials are added.

### Receipts pipeline & runbooks

- `supabase/functions/receipts/process_queue` drains the `fiscalization_jobs` queue, fans out to the regional receipt stubs, persists `public.receipts`, and emits `receipt_issued` events for the UI.【F:supabase/functions/receipts/process_queue/index.ts†L1-L170】
- Payment capture handlers now ping the fiscalisation worker directly after enqueueing jobs so receipts land without waiting for an external scheduler. Override the invocation host with `SUPABASE_FUNCTIONS_URL` when running behind a proxy.【F:supabase/functions/_shared/payments.ts†L38-L119】
- Regional stubs return simulated payloads so integrations can be wired incrementally: `receipts/issue_ebm_rwanda` mirrors RRA EBM 2.1 responses, while `receipts/issue_fiscal_malta` provides placeholders for Malta fiscal signatures.【F:supabase/functions/receipts/issue_ebm_rwanda/index.ts†L1-L75】【F:supabase/functions/receipts/issue_fiscal_malta/index.ts†L1-L75】
- The diner pay screen now watches for receipt inserts and surfaces fiscal IDs, QR guidance, and reprint messaging once the worker completes.【F:src/components/client/PaymentScreen.tsx†L642-L775】
- Merchants can review history, manually trigger the queue, and follow downtime guidance from `/merchant/receipts`, which consumes the same Supabase data with staff-focused troubleshooting copy.【F:src/pages/MerchantReceipts.tsx†L1-L214】
- The fiscalisation runbook documents incident detection, recovery, and escalation paths for Rwanda and Malta deployments.【F:docs/runbooks/fiscalization.md†L1-L69】

## Demo data for the client shell

- `src/data/menu.ts` ships with representative Kigali (Rwanda) and Valletta (Malta) menu entries so designers and engineers can exercise the new diner shell without a live Supabase instance.【F:src/data/menu.ts†L1-L210】
- The diner experience uses the dataset to power search, allergen-aware filtering, dietary preferences, and a mobile drawer that explains each dish. When Supabase connectivity is wired, this module becomes the contract for serialising menu responses.
- Currency formatting for Rwanda (RWF) and Malta (EUR) lives in `src/lib/currency.ts`, ensuring price transparency across the UI while we finalise the payment integrations.【F:src/lib/currency.ts†L1-L12】

---

## AI Agent Management & Architecture

### Three PWA Surfaces

ICUPA provides three distinct progressive web app surfaces, all accessible from the main Vite application:

1. **Client/Diner PWA** (`/`) - For diners ordering at restaurants
   - Menu browsing with AI-powered search
   - AI Waiter chat assistant
   - Cart management and checkout
   - Receipt viewing

2. **Merchant/Vendor PWA** (`/merchant`) - For restaurant staff
   - Kitchen Display System (KDS)
   - Floor management
   - Menu and inventory management
   - Order tracking and analytics

3. **Admin Panel** (`/admin`) - For platform administrators
   - **AI Agent Configuration** - Full control over agent behavior
   - Tenant and location management
   - Analytics and compliance dashboards
   - Feature flags and experiments

### AI Agents Service Integration

The **`agents-service/`** directory contains a standalone Fastify service that orchestrates AI agents:

- **AI Waiter** - Conversational ordering assistant
- **Allergen Guardian** - Safety-focused allergen checking
- **Upsell Agent** - Intelligent recommendation engine

**Admin Panel AI Management** (accessible at `/admin`):
- Configure agent autonomy levels (0-3)
- Set budget limits (session and daily)
- Define custom instructions per agent
- Enable/disable tools from allow-list
- Track audit logs for all configuration changes
- Monitor agent performance metrics

The admin panel connects to the agents service via Supabase Edge Functions, allowing real-time configuration updates that propagate to all running agent instances.

**Key Features:**
- ✅ All AI agents are managed through the admin panel
- ✅ Per-tenant configuration with override capabilities
- ✅ Kill-switch support for emergency shutdowns
- ✅ Comprehensive audit trails for compliance
- ✅ Token usage tracking and budget enforcement

---

## Compliance & operational guardrails

- **Data protection** – Honour GDPR (Malta/EU) and Rwanda DPL by providing regional data routing, opt-outs for personalised upsell, and full data subject tooling (export/delete).
- **Fiscalisation** – Integrate Rwanda EBM 2.1 / Malta fiscal receipt issuance from the merchant surface as part of the post-payment workflow.
- **Food & beverage safety** – Enforce allergen disclosure before checkout and age gates for alcohol (17+ Malta, 18+ Rwanda) with staff override trails.
- **Observability** – Emit OpenTelemetry traces, structured logs (without PII), and targeted KPIs (AOV lift, prep SLA, receipt latency) to sustain the defined service-level objectives.

---

## Roadmap snapshot

| Phase | Focus |
| --- | --- |
| Phase 0 | Local environment bootstrapping (Supabase project, .env configuration, baseline migrations). |
| Phase 1 | Database and RLS hardening plus semantic search scaffolding (pgvector embeddings). |
| Phase 2 | Table QR session flows with secure `x-icupa-session` headers. |
| Phase 3 | Client PWA skeleton (menu → cart → pay placeholder) with liquid-glass aesthetic. |
| Phase 4+ | Payments, fiscalisation, agents, merchant/admin portals, offline/push support, and production rollout gates. |

Each phase builds on the constraints defined in the project brief: performance budgets (LCP ≤ 2.5s), checkout success ≥ 99.5%, fiscal receipt latency ≤ 5s (p95), and hallucination rates ≤ 0.5% for AI-generated content.

> 🔍 **Need deeper detail?** Refer to [`docs/implementation-plan.md`](docs/implementation-plan.md) for a phase-by-phase delivery playbook that maps objectives, deliverables, and acceptance criteria through GA.

---

## Contributing

1. Create a feature branch from `work`.
2. Ensure `npm run lint` passes before committing.
3. Follow the additive-only rule—avoid destructive schema or file moves without coordinated migrations.
4. Submit a PR with a summary of changes, test evidence, and any relevant screenshots (especially for UI work).

For questions about architecture, compliance, or the AI roadmap, start with this README and escalate via the team handbook or the admin console runbooks.

### Phase 7 – Merchant portal core

Phase 7 introduces a staff-facing control surface at `/merchant` that unifies KDS orchestration, floor management, menu copy
reviews, inventory automation, and promo configuration. Highlights:

- **Realtime KDS board** subscribes to Supabase Realtime (`orders` table) to stream new tickets, compute prep timers, and
  synchronise table states whenever a cook marks dishes ready or served. Status transitions automatically post into
  `table_state_events` so the floor view stays aligned.【F:src/components/merchant/KDSBoard.tsx†L1-L162】【F:src/hooks/useKdsOrders.ts†L1-L210】
- **Drag-and-drop floor planner** extends the `tables` schema with layout coordinates and a `table_state_t` enum, letting staff
  reposition tables, toggle states (`vacant` → `bill`), and insert audit events without leaving the portal.【F:supabase/migrations/20240318000000_phase7_merchant_portal.sql†L1-L123】【F:src/components/merchant/FloorPlanner.tsx†L1-L189】
- **Menu manager approvals** fetch pending AI rewrites from `menu_copy_suggestions`, surface a diff view, enforce human
  approval, and toggle availability directly on the `items` table. The audit trail keeps approved/rejected records for later
  review.【F:src/hooks/useMenuManager.ts†L1-L196】【F:src/components/merchant/MenuManagerPanel.tsx†L1-L189】
- **Inventory automation controls** expose per-item stock, thresholds, and auto-86 autonomy caps backed by new
  `inventory_items` columns. Updates propagate to Supabase instantly and feed the agents’ availability guardrails.【F:supabase/migrations/20240318000000_phase7_merchant_portal.sql†L53-L61】【F:src/components/merchant/InventoryManagerPanel.tsx†L1-L170】
- **Promo builder** writes epsilon-bandit campaign settings into `promo_campaigns`, logs actions in `promo_audit_events`, and
  provides activation/pause workflows that enforce budget and fairness caps before promotion goes live.【F:src/hooks/usePromoCampaigns.ts†L1-L146】【F:src/components/merchant/PromoBuilderPanel.tsx†L1-L211】

The supporting SQL regression (`supabase/tests/merchant_portal.sql`) confirms staff roles can update table states, approve menu
copy, adjust inventory automation flags, and seed promo audits without violating RLS policies.【F:supabase/tests/merchant_portal.sql†L1-L55】

### Phase 8 – Admin console

Phase 8 equips central operations with a governance console at `/admin` that wraps onboarding, AI configuration, analytics, and compliance tooling in a single gradient surface.【F:src/components/admin/AdminShell.tsx†L1-L132】【F:src/pages/AdminConsole.tsx†L1-L6】 Highlights include:

- **Onboarding wizard** drives the new `admin/onboard_tenant` Edge Function so authorised staff can create tenants, seed venues/menus, and pre-load agent policies in one step. The form accepts a bearer token (`ADMIN_ONBOARDING_SECRET`) and hydrates the tenant selector automatically after success.【F:src/components/admin/OnboardingWizard.tsx†L1-L171】【F:supabase/functions/admin/onboard_tenant/index.ts†L1-L220】
- **Staff access management** calls the `admin/user_roles` Edge Function so owners/admins/support can invite or revoke staff from the console. Invites emit Supabase magic links (using `ADMIN_INVITE_REDIRECT_URL`) and immediately upsert `user_roles`, allowing the new staff member to inherit merchant permissions and trigger automated profile creation.【F:apps/web/components/admin/RoleManagerPanel.tsx†L1-L192】【F:supabase/functions/admin/manage_user_roles/index.ts†L1-L209】
- **AI agent settings** renders live rows from `agent_runtime_configs`, exposing instructions, tool allow-lists, autonomy levels, budgets, and experiment flags with inline validation. Every update flips the sync flag, writes to `agent_config_audit_events`, and surfaces a human-readable audit timeline so ops can trace who changed what before the agents service ingests the patch.【F:src/components/admin/AgentSettingsPanel.tsx†L1-L318】【F:src/hooks/useAgentConfigs.ts†L1-L110】【F:src/hooks/useAgentConfigAudits.ts†L1-L40】【F:supabase/migrations/20240322000000_phase8_admin_console.sql†L1-L135】
- **Analytics overview** consumes `tenant_kpi_snapshots` to surface GMV, AOV, attach rates, and AI acceptance KPIs with a trendline, keeping finance and merchandising aligned across regions.【F:src/components/admin/AnalyticsOverview.tsx†L1-L129】【F:src/hooks/useTenantKpis.ts†L1-L37】【F:supabase/seed/seed.sql†L161-L186】
- **Compliance dashboard** lists outstanding fiscalisation, AI disclosure, and KYBC tasks with severity badges and due dates backed by the new `compliance_tasks` table.【F:src/components/admin/CompliancePanel.tsx†L1-L52】【F:src/hooks/useComplianceTasks.ts†L1-L39】【F:supabase/migrations/20240322000000_phase8_admin_console.sql†L21-L74】

The Phase 8 migration also extends `agent_runtime_configs` with governance metadata, introduces KPI/compliance tables, and attaches triggers that log audit trails on every change. A dedicated SQL regression verifies staff can update configs, see audit rows, and that diners remain blocked by RLS when attempting the same updates.【F:supabase/migrations/20240322000000_phase8_admin_console.sql†L1-L170】【F:supabase/tests/admin_console.sql†L1-L52】

### Phase 9 – Offline, background sync, and push

Phase 9 hardens the diner PWA against flaky connectivity while unlocking standards-compliant web push so guests can receive fiscal receipts or order updates once they leave the tab.【F:src/sw.ts†L1-L173】【F:src/components/client/ClientShell.tsx†L1-L420】 Key capabilities include:

- **Offline-aware service worker** now precaches the shell, caches menus with `StaleWhileRevalidate`, applies `CacheFirst` for imagery, and enqueues POST/PATCH/PUT/DELETE requests against the Supabase REST and Edge Function origins into a Workbox background-sync queue that broadcasts a replay count once connectivity returns.【F:src/sw.ts†L13-L154】
- **Background sync toast hook** listens for the service worker replay message and surfaces a contextual toast so diners know their queued actions were delivered after reconnecting.【F:src/hooks/useBackgroundSyncToast.ts†L1-L53】【F:src/components/client/ClientShell.tsx†L30-L109】
- **Push opt-in UX and hook** expose a gradient card inside the diner shell that requests notification permission, converts the VAPID key, persists the subscription via Supabase Edge Functions, and guides iOS users through the Add to Home Screen flow required for push on Safari.【F:src/components/client/ClientShell.tsx†L74-L213】【F:src/hooks/usePushSubscription.ts†L1-L126】
- **Notification storage & functions** add a `notification_subscriptions` table plus `notifications/subscribe_push` and `notifications/send_push` functions so the platform can securely register browser endpoints and stub out future delivery pipelines without leaking PII through RLS.【F:supabase/migrations/20240324000000_phase9_notifications.sql†L1-L69】【F:supabase/functions/notifications/subscribe_push/index.ts†L1-L189】【F:supabase/functions/notifications/send_push/index.ts†L1-L121】
- **Offline cart regression tests** verify cart mutations persist into localStorage, survive reloads, and clear correctly after sync using Vitest, providing automated coverage for the offline queue requirement.【F:src/stores/cart-store.test.ts†L1-L116】
- **Outsourcing playbook** keeps the Phase 9 vendors aligned on caching audits, push enablement, and offline QA execution so external partners deliver artefacts into the correct directories (`artifacts/phase9/*`, `tests/offline/`). Read the coordination details in [docs/outsourcing/phase9-outsourcing.md](docs/outsourcing/phase9-outsourcing.md).【F:docs/outsourcing/phase9-outsourcing.md†L1-L137】

### Phase 10 – Testing, load, and security hardening

Phase 10 closes the pre-GA quality gates by introducing automated end-to-end coverage, load validation, and formal security reviews ahead of the release canary.【F:docs/implementation-plan.md†L189-L212】 Key tracks include:

- **Playwright diner/merchant/admin suites** that walk the critical QR → pay → receipt path, exercise the realtime KDS, and verify AI configuration flows so regressions surface before they reach staging.【F:docs/implementation-plan.md†L194-L199】 Vendor onboarding, timelines, and deliverables live in the [Phase 10 outsourcing playbook](docs/outsourcing/phase10-outsourcing.md) so the contracted QA partner can plug into our workflow without blocking the core team.【F:docs/outsourcing/phase10-outsourcing.md†L1-L87】 The suites ship from `tests/playwright/`, which now includes a Playwright configuration, placeholder specs for each surface, and CI wiring to honour the `PLAYWRIGHT_BASE_URL` secret.
- **k6 load scenarios** for `create_table_session` and payment webhooks live in `tests/k6/scripts/` with result handling documented in `tests/k6/README.md`. Vendors should commit scenario updates and publish HTML/JSON summaries to `artifacts/phase10/load/` alongside their Grafana exports.
- **Security attestation packs** belong in `docs/security/phase10/`, with encrypted deliverables covering the OWASP ASVS L2 test plan, findings, remediation tracker, and final attestation letter. Meeting notes sit under `docs/outsourcing/notes/` for continuity once vendor access is revoked.
- **k6 load tests** against `create_table_session` and the payment webhooks to confirm latency and error-rate budgets under peak concurrency, keeping the Supabase Edge Functions within their p95 targets.【F:docs/implementation-plan.md†L199-L201】
- **Security hardening review** covering CSP/HSTS/SameSite policies, dependency audits, secrets scanning, and RLS black-box probes mapped to the OWASP ASVS checklist so launch blockers are remediated quickly.【F:docs/implementation-plan.md†L201-L202】
- **Incident response runbooks** for payments timeouts, fiscalisation outages, and AI kill-switch activation that document detection, mitigation, and rollback steps for the on-call rotation.【F:docs/runbooks/payments-timeout.md†L1-L94】【F:docs/runbooks/fiscalization.md†L1-L137】【F:docs/runbooks/ai-kill-switch.md†L1-L108】
### Deploy Aggregators

Use aggregator function names when deploying with the Supabase CLI (nested names like `payments/stripe/checkout` are deployed under `payments`):

```bash
./scripts/supabase/deploy-functions.sh --project <project-ref>
# or, individually
supabase functions deploy payments --no-verify-jwt
supabase functions deploy admin --no-verify-jwt
supabase functions deploy compliance --no-verify-jwt
supabase functions deploy ops --no-verify-jwt
```

Typical nested routes served by aggregators:
- `payments/stripe/checkout`, `payments/stripe/webhook`, `payments/momo/request_to_pay`, `payments/airtel/webhook`
- `admin/user_roles`, `admin/onboard_tenant`, `admin/reissue_table_qr`
- `notifications/subscribe_push`, `notifications/send_push`
- `menu/embed_items`

### Endpoint Smoke (curl)

Expect 405 on GET for POST-only handlers; use `-X POST` to exercise:

```bash
BASE="https://<project-ref>.functions.supabase.co"
curl -i "$BASE/payments/stripe/checkout"           # 405 (method not allowed)
curl -i "$BASE/admin/user_roles"                    # 405 without auth
curl -i -X POST "$BASE/compliance/verify_clerk"     # 503 until Clerk env is set
curl -i "$BASE/ops/db_health"                        # 200 with rpc/tables/scheduler report
```

### Ops Endpoints

- `GET /ops/db_health`
  - Returns `{ ok, rpc, tables, scheduler }` with booleans for required RPCs/tables and your scheduler URL.
  - Example: `curl -s "$BASE/ops/db_health" | jq`

- `POST /ops/update_scheduler`
  - Upserts a scheduler_config key (default `menu_embed_items_url`) to a provided URL.
  - Auth: `Authorization: Bearer` header using either `SUPABASE_SERVICE_ROLE_KEY` or `ADMIN_ONBOARDING_SECRET`.
  - Example:
    ```bash
    BASE="https://<project-ref>.functions.supabase.co"
    SRK="<service-role-key>"  # or AOS=<admin-onboarding-secret>
    curl -s -X POST "$BASE/ops/update_scheduler" \
      -H "Authorization: Bearer $SRK" \
      -H 'Content-Type: application/json' \
      -d '{"url":"'"$BASE"/menu/embed_items"' }' | jq
    ```

- `POST /ops/enqueue_test_receipt`
  - Enqueues a fiscalisation job for a recently captured payment (or returns 204 if none found).
  - Auth: `Authorization: Bearer` using `SUPABASE_SERVICE_ROLE_KEY` or `ADMIN_ONBOARDING_SECRET`.
  - Example:
    ```bash
    BASE="https://<project-ref>.functions.supabase.co"
    SRK="<service-role-key>"
    curl -s -X POST "$BASE/ops/enqueue_test_receipt" -H "Authorization: Bearer $SRK" | jq
    ```

### CI/CD

- Supabase deploy workflow: `.github/workflows/supabase-deploy.yml`
  - Dispatch with `project_ref` and optional `verify_jwt`.
  - Automatically triggers the post-deploy health workflow.

- Post-deploy health checks: `.github/workflows/post-deploy-health.yml`
  - Inputs: `base_url` (e.g., `https://<ref>.functions.supabase.co`).
  - Runs `scripts/ops/health-check.sh`, which validates:
    - Ops db health endpoint (rpc/table/scheduler)
    - Reconciliation dry-run (200)
    - Receipts queue (204/202/200, or 500 in lean envs)

- Environment matrix option: `.github/workflows/post-deploy-health-matrix.yml`
  - Define repository environments `staging` and `production` with environment variable `FUNCTIONS_BASE_URL` set to the Functions base URL for each.
  - Dispatch this workflow to run health against both.
### Functions Smoke Script

Run quick endpoint checks against a hosted Supabase project:

```bash
export BASE="https://<project-ref>.functions.supabase.co"
# optional
export SRK="<service-role-key>"           # for admin-only checks
export AOS="<admin_onboarding_secret>"    # to test admin/onboard_tenant
export TABLE_SESSION_ID="<uuid>"          # to test checkout POST
export SUB_ENDPOINT="<push_endpoint>"     # to test send_push dry run

./scripts/smoke/functions-smoke.sh
```
   # Apply migrations to hosted project
   ./scripts/supabase/db-push.sh --project <your-project-ref><|MERGE_RESOLUTION|>--- conflicted
+++ resolved
@@ -25,7 +25,6 @@
 │   │   └── admin/             # Admin surface pages (AI config, analytics, compliance)
 │   ├── integrations/          # Supabase client + typed helpers
 │   ├── hooks/                 # Reusable React hooks
-<<<<<<< HEAD
 │   ├── lib/                   # Utility modules (formatters, motion helpers, etc.)
 │   └── pages/                 # Route-level entry points wired through react-router
 ├── agents-service/            # Fastify-based service for OpenAI agent endpoints (Phase 0 health check only)
@@ -43,22 +42,6 @@
 ├── docs/ai-agents/            # MCP and agent documentation
 ├── config/                    # Configuration files (MCP, etc.)
 ├── scripts/security/          # Security linting tools (MCP tool validation)
-=======
-│   └── lib/                   # Utility modules (formatters, motion helpers, etc.)
-├── agents-service/            # Fastify-based AI agents orchestration service
-│   ├── src/agents/            # AI Waiter, Allergen Guardian, Upsell agents
-│   ├── src/tools/             # Agent tool implementations
-│   └── src/middleware/        # Policy enforcement, auth, logging
-├── supabase/
-│   ├── migrations/            # SQL migrations applied during `supabase db reset`
-│   ├── seed/                  # Seed data to exercise diner shell flows
-│   └── functions/             # Edge Function sources
-├── packages/                  # Shared workspace packages
-│   ├── ui/                    # Shared UI component library
-│   ├── db/                    # Supabase client and types
-│   ├── types/                 # Shared TypeScript types
-│   └── config/                # Shared configuration
->>>>>>> e4498164
 ├── package.json               # Workspace scripts and dependencies
 ├── vite.config.ts             # Vite tooling & alias configuration
 └── .env.example               # Template for local environment variables
