--- conflicted
+++ resolved
@@ -52,12 +52,8 @@
 5. **Start Supabase locally**
    ```bash
    supabase start
-<<<<<<< HEAD
    supabase db reset --local --yes
    supabase seed --local --yes
-=======
-   supabase db reset --yes
->>>>>>> 988aeaca
    ```
    These commands provision the Dockerised Supabase stack, apply the Phase 0 + Phase 1 migrations, and seed demo data covering
    tenants, locations, menus, table sessions, orders, and agent telemetry. The Phase 1 migration introduces pgvector-powered
@@ -169,12 +165,8 @@
 
 ```bash
 supabase start
-<<<<<<< HEAD
 supabase db reset --local --yes
 supabase seed --local --yes
-=======
-supabase db reset --yes
->>>>>>> 988aeaca
 supabase db test
 ```
 
