import { useCallback, useEffect, useMemo, useRef, useState } from "react";
import { supabase } from "@/integrations/supabase/client";
import {
  base64UrlToUint8Array,
  detectIsIos,
  detectStandalone,
  isPushSupported,
} from "@/lib/push";

interface UsePushSubscriptionOptions {
  tableSessionId?: string | null;
  locationId?: string | null;
  tenantId?: string | null;
}

interface SubscribeResponse {
  subscription_id?: string | null;
  status?: string;
}

interface UsePushSubscriptionResult {
  canSubscribe: boolean;
  permission: NotificationPermission | "unsupported";
  isSubscribed: boolean;
  isSubscribing: boolean;
  isUnsubscribing: boolean;
  subscriptionId: string | null;
  subscribe: () => Promise<boolean>;
  unsubscribe: () => Promise<boolean>;
  sendTestNotification: () => Promise<void>;
  error: string | null;
  shouldShowIosInstallHint: boolean;
}

const VAPID_PUBLIC_KEY = import.meta.env.VITE_VAPID_PUBLIC_KEY;

async function persistSubscription(
  subscription: PushSubscription,
  options: UsePushSubscriptionOptions,
): Promise<SubscribeResponse> {
  const payload = {
    subscription: subscription.toJSON(),
    table_session_id: options.tableSessionId ?? undefined,
    location_id: options.locationId ?? undefined,
    tenant_id: options.tenantId ?? undefined,
    locale: typeof navigator !== "undefined" ? navigator.language : undefined,
  };

  const { data, error } = await supabase.functions.invoke<SubscribeResponse>(
    "notifications/subscribe_push",
    {
      body: payload,
    },
  );

  if (error) {
    throw error;
  }

  return data ?? {};
}

export function usePushSubscription(
  options: UsePushSubscriptionOptions,
): UsePushSubscriptionResult {
  const [permission, setPermission] = useState<NotificationPermission | "unsupported">(
    typeof window === "undefined" ? "unsupported" : Notification.permission,
  );
  const [isSubscribed, setIsSubscribed] = useState(false);
  const [isSubscribing, setIsSubscribing] = useState(false);
  const [isUnsubscribing, setIsUnsubscribing] = useState(false);
  const [error, setError] = useState<string | null>(null);
  const [subscriptionId, setSubscriptionId] = useState<string | null>(null);
  const hasPersistedRef = useRef(false);
  const supportsPush = useMemo(() => isPushSupported() && Boolean(VAPID_PUBLIC_KEY), []);

  useEffect(() => {
    if (!supportsPush) {
      setPermission("unsupported");
      return;
    }

    let cancelled = false;
    void (async () => {
      const registration = await navigator.serviceWorker.ready;
      if (cancelled) {
        return;
      }
      const existing = await registration.pushManager.getSubscription();
      if (cancelled) {
        return;
      }
      if (existing) {
        setIsSubscribed(true);
        if (!hasPersistedRef.current) {
          try {
            const response = await persistSubscription(existing, options);
            setSubscriptionId(response?.subscription_id ?? null);
            hasPersistedRef.current = true;
          } catch (persistError) {
            console.error("Failed to refresh push subscription", persistError);
            setSubscriptionId(null);
          }
        }
      } else {
        setIsSubscribed(false);
        setSubscriptionId(null);
      }
      setPermission(Notification.permission);
    })();

    return () => {
      cancelled = true;
    };
  }, [options, supportsPush]);

  const subscribe = useCallback(async () => {
    if (!supportsPush) {
      setPermission("unsupported");
      setError("Push notifications are not supported in this browser.");
      return false;
    }

    setError(null);
    setIsSubscribing(true);
    try {
      const currentPermission = Notification.permission;
      if (currentPermission === "denied") {
        setPermission("denied");
        setError(
          "Notifications are blocked. Update your browser settings to re-enable alerts.",
        );
        return;
      }

      const requested = currentPermission === "default" ? await Notification.requestPermission() : currentPermission;
      setPermission(requested);

      if (requested !== "granted") {
        if (requested === "denied") {
          setError(
            "Notifications are blocked. Update your browser settings to re-enable alerts.",
          );
        }
        return false;
      }

      const registration = await navigator.serviceWorker.ready;
      const existing = await registration.pushManager.getSubscription();
      const subscription =
        existing ??
        (await registration.pushManager.subscribe({
          userVisibleOnly: true,
          applicationServerKey: base64UrlToUint8Array(VAPID_PUBLIC_KEY as string),
        }));

      const response = await persistSubscription(subscription, options);
      hasPersistedRef.current = true;
      setIsSubscribed(true);
      setSubscriptionId(response?.subscription_id ?? null);
      return true;
    } catch (subscribeError) {
      console.error("Failed to subscribe to push notifications", subscribeError);
      setError("We could not enable notifications. Please try again.");
      return false;
    } finally {
      setIsSubscribing(false);
    }
  }, [options, supportsPush]);

  const unsubscribe = useCallback(async () => {
    if (!supportsPush) {
      setPermission("unsupported");
      setError("Push notifications are not supported in this browser.");
      return false;
    }

    setIsUnsubscribing(true);
    setError(null);
    try {
      const registration = await navigator.serviceWorker.ready;
      const existing = await registration.pushManager.getSubscription();
      if (!existing) {
        setIsSubscribed(false);
        setSubscriptionId(null);
        hasPersistedRef.current = false;
        return true;
      }

      const endpoint = existing.endpoint;
<<<<<<< HEAD
      let backendError: unknown = null;

      try {
        const { error: deleteError } = await supabase.functions.invoke(
          "notifications/unsubscribe_push",
          {
            body: {
              subscription_id: subscriptionId ?? undefined,
              endpoint,
              table_session_id: options.tableSessionId ?? undefined,
              location_id: options.locationId ?? undefined,
              tenant_id: options.tenantId ?? undefined,
            },
          },
        );

        if (deleteError) {
          backendError = deleteError;
        }
      } catch (invokeError) {
        backendError = invokeError;
      }

      let unsubscribed = false;
      try {
        await existing.unsubscribe();
        unsubscribed = true;
      } finally {
        if (unsubscribed) {
          setIsSubscribed(false);
          setSubscriptionId(null);
          hasPersistedRef.current = false;
        }
      }

      if (backendError) {
        console.error("Failed to remove stored push subscription", backendError);
        setError(
          "Notifications were disabled on this device, but we could not update the server.",
        );
      }

=======
      const { error: deleteError } = await supabase.functions.invoke(
        "notifications/unsubscribe_push",
        {
          body: {
            subscription_id: subscriptionId ?? undefined,
            endpoint,
            table_session_id: options.tableSessionId ?? undefined,
            location_id: options.locationId ?? undefined,
            tenant_id: options.tenantId ?? undefined,
          },
        },
      );

      if (deleteError) {
        console.error("Failed to remove stored push subscription", deleteError);
        setError("We could not disable notifications. Please try again.");
        return false;
      }

      await existing.unsubscribe();

      setIsSubscribed(false);
      setSubscriptionId(null);
      hasPersistedRef.current = false;
>>>>>>> fcbedfa5
      return true;
    } catch (unsubscribeError) {
      console.error("Failed to unsubscribe from push notifications", unsubscribeError);
      setError("We could not disable notifications. Please try again.");
      return false;
    } finally {
      setIsUnsubscribing(false);
    }
  }, [options, subscriptionId, supportsPush]);

  const sendTestNotification = useCallback(async () => {
    if (!supportsPush) {
      setPermission("unsupported");
      setError("Push notifications are not supported in this browser.");
      return;
    }

    setError(null);
    try {
      const registration = await navigator.serviceWorker.ready;
      await registration.showNotification("ICUPA alerts ready", {
        body: "We will notify you here when your table updates.",
        icon: "/placeholder.svg",
        badge: "/placeholder.svg",
        tag: "icupa-test",
        data: { url: "/" },
      });

      if (subscriptionId) {
        try {
          await supabase.functions.invoke("notifications/send_push", {
            body: {
              subscription_id: subscriptionId,
              dry_run: true,
              payload: {
                title: "ICUPA push check",
                body: "Your browser is ready to receive live updates.",
                tag: "icupa-test",
                data: { url: "/" },
              },
            },
          });
        } catch (stubError) {
          console.warn("notifications/send_push dry-run failed", stubError);
        }
      }
    } catch (testError) {
      console.error("Failed to show push notification preview", testError);
      setError("We could not show a test alert. Please try again.");
      throw testError;
    }
  }, [subscriptionId, supportsPush]);

  return {
    canSubscribe: supportsPush,
    permission,
    isSubscribed,
    isSubscribing,
    isUnsubscribing,
    subscriptionId,
    subscribe,
    unsubscribe,
    sendTestNotification,
    error,
    shouldShowIosInstallHint: supportsPush
      ? detectIsIos() && !detectStandalone()
      : false,
  };
}<|MERGE_RESOLUTION|>--- conflicted
+++ resolved
@@ -48,15 +48,10 @@
 
   const { data, error } = await supabase.functions.invoke<SubscribeResponse>(
     "notifications/subscribe_push",
-    {
-      body: payload,
-    },
+    { body: payload },
   );
 
-  if (error) {
-    throw error;
-  }
-
+  if (error) throw error;
   return data ?? {};
 }
 
@@ -83,13 +78,11 @@
     let cancelled = false;
     void (async () => {
       const registration = await navigator.serviceWorker.ready;
-      if (cancelled) {
-        return;
-      }
+      if (cancelled) return;
+
       const existing = await registration.pushManager.getSubscription();
-      if (cancelled) {
-        return;
-      }
+      if (cancelled) return;
+
       if (existing) {
         setIsSubscribed(true);
         if (!hasPersistedRef.current) {
@@ -127,20 +120,19 @@
       const currentPermission = Notification.permission;
       if (currentPermission === "denied") {
         setPermission("denied");
-        setError(
-          "Notifications are blocked. Update your browser settings to re-enable alerts.",
-        );
-        return;
-      }
-
-      const requested = currentPermission === "default" ? await Notification.requestPermission() : currentPermission;
+        setError("Notifications are blocked. Update your browser settings to re-enable alerts.");
+        return false;
+      }
+
+      const requested =
+        currentPermission === "default"
+          ? await Notification.requestPermission()
+          : currentPermission;
       setPermission(requested);
 
       if (requested !== "granted") {
         if (requested === "denied") {
-          setError(
-            "Notifications are blocked. Update your browser settings to re-enable alerts.",
-          );
+          setError("Notifications are blocked. Update your browser settings to re-enable alerts.");
         }
         return false;
       }
@@ -188,9 +180,9 @@
       }
 
       const endpoint = existing.endpoint;
-<<<<<<< HEAD
+
+      // Try to remove server-side record, but don't block local unsubscribe if it fails.
       let backendError: unknown = null;
-
       try {
         const { error: deleteError } = await supabase.functions.invoke(
           "notifications/unsubscribe_push",
@@ -204,59 +196,27 @@
             },
           },
         );
-
-        if (deleteError) {
-          backendError = deleteError;
-        }
+        if (deleteError) backendError = deleteError;
       } catch (invokeError) {
         backendError = invokeError;
       }
 
-      let unsubscribed = false;
+      // Always try to remove the browser subscription
       try {
         await existing.unsubscribe();
-        unsubscribed = true;
       } finally {
-        if (unsubscribed) {
-          setIsSubscribed(false);
-          setSubscriptionId(null);
-          hasPersistedRef.current = false;
-        }
+        setIsSubscribed(false);
+        setSubscriptionId(null);
+        hasPersistedRef.current = false;
       }
 
       if (backendError) {
         console.error("Failed to remove stored push subscription", backendError);
         setError(
-          "Notifications were disabled on this device, but we could not update the server.",
+          "Notifications were disabled on this device, but we could not update the server."
         );
       }
 
-=======
-      const { error: deleteError } = await supabase.functions.invoke(
-        "notifications/unsubscribe_push",
-        {
-          body: {
-            subscription_id: subscriptionId ?? undefined,
-            endpoint,
-            table_session_id: options.tableSessionId ?? undefined,
-            location_id: options.locationId ?? undefined,
-            tenant_id: options.tenantId ?? undefined,
-          },
-        },
-      );
-
-      if (deleteError) {
-        console.error("Failed to remove stored push subscription", deleteError);
-        setError("We could not disable notifications. Please try again.");
-        return false;
-      }
-
-      await existing.unsubscribe();
-
-      setIsSubscribed(false);
-      setSubscriptionId(null);
-      hasPersistedRef.current = false;
->>>>>>> fcbedfa5
       return true;
     } catch (unsubscribeError) {
       console.error("Failed to unsubscribe from push notifications", unsubscribeError);
@@ -321,8 +281,6 @@
     unsubscribe,
     sendTestNotification,
     error,
-    shouldShowIosInstallHint: supportsPush
-      ? detectIsIos() && !detectStandalone()
-      : false,
+    shouldShowIosInstallHint: supportsPush ? detectIsIos() && !detectStandalone() : false,
   };
 }