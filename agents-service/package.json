{
  "name": "@icupa/agents-service",
  "version": "0.1.0",
  "private": true,
  "description": "Local development service hosting OpenAI agent endpoints for ICUPA Phase 0.",
  "main": "dist/server.js",
  "types": "dist/server.d.ts",
  "scripts": {
    "dev": "tsx watch --env-file=.env src/server.ts",
    "start": "node --enable-source-maps dist/server.js",
    "build": "tsc --project tsconfig.json",
    "lint": "tsc --noEmit --project tsconfig.json",
    "test": "vitest run",
    "test:watch": "vitest",
    "ai:persona:cfo": "curl -sS -X POST http://localhost:8787/ai/persona -H 'content-type: application/json' -d '{\"key\":\"cfo\"}'",
    "ai:persona:waiter": "curl -sS -X POST http://localhost:8787/ai/persona -H 'content-type: application/json' -d '{\"key\":\"waiter\"}'",
    "ai:demo": "curl -sS -X POST http://localhost:8787/ai/say -H 'content-type: application/json' -d '{\"text\":\"Hi!\"}'",
    "ai:health": "curl -sS http://localhost:8787/ai/healthz"
  },
  "dependencies": {
    "@openai/agents": "^0.2.1",
    "@opentelemetry/api": "^1.9.0",
    "@opentelemetry/auto-instrumentations-node": "^0.66.0",
    "@opentelemetry/exporter-trace-otlp-http": "^0.207.0",
    "@opentelemetry/resources": "^1.24.1",
    "@opentelemetry/sdk-node": "^0.52.1",
    "@opentelemetry/semantic-conventions": "^1.24.1",
<<<<<<< HEAD
    "@supabase/supabase-js": "^2.78.0",
=======
    "@supabase/supabase-js": "^2.58.0",
>>>>>>> 1aac2d94
    "dotenv": "^16.6.1",
    "fastify": "^4.28.1",
    "openai": "^5.23.1",
    "pino": "^10.1.0",
    "ws": "^8.18.3",
    "zod": "^4.1.12"
  },
  "devDependencies": {
    "@types/node": "^22.16.5",
    "@types/ws": "^8.18.1",
    "pino-pretty": "^11.3.0",
    "tsx": "^4.19.2",
    "typescript": "^5.8.3",
    "vitest": "^4.0.5"
  }
}<|MERGE_RESOLUTION|>--- conflicted
+++ resolved
@@ -25,11 +25,7 @@
     "@opentelemetry/resources": "^1.24.1",
     "@opentelemetry/sdk-node": "^0.52.1",
     "@opentelemetry/semantic-conventions": "^1.24.1",
-<<<<<<< HEAD
     "@supabase/supabase-js": "^2.78.0",
-=======
-    "@supabase/supabase-js": "^2.58.0",
->>>>>>> 1aac2d94
     "dotenv": "^16.6.1",
     "fastify": "^4.28.1",
     "openai": "^5.23.1",
