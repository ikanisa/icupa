import { describe, expect, it } from 'vitest';
import { execFileSync } from 'node:child_process';
import { existsSync, readdirSync } from 'node:fs';
import path from 'node:path';

function resolveSupabaseWorkdir(): string | undefined {
  const repoRoot = path.resolve('.');
  const candidates = [
    path.join(repoRoot, 'tmp-supabase-config', 'supabase', 'config.toml'),
    path.join(repoRoot, 'supabase', 'config.toml'),
  ];
  const match = candidates.find((candidate) => existsSync(candidate));
  return match ? path.dirname(path.dirname(match)) : undefined;
}

function canRunSupabaseDbTests(): boolean {
  const workdir = resolveSupabaseWorkdir();
  if (!workdir) {
    return false;
  }

  try {
    execFileSync('supabase', ['--version'], { stdio: 'ignore' });
    execFileSync('supabase', ['--workdir', workdir, 'status'], { stdio: 'pipe' });
    return true;
  } catch {
    return false;
  }
}

<<<<<<< HEAD
const supabaseWorkdir = resolveSupabaseWorkdir();
=======
function supabaseStackOnline(): boolean {
  try {
    execSync('supabase status', { stdio: 'ignore' });
    return true;
  } catch {
    return false;
  }
}

>>>>>>> 988aeaca
const rlsTests = readdirSync(path.resolve('supabase/tests'))
  .filter((file) => file.startsWith('rls_') && file.endsWith('.sql'))
  .sort();

function buildArgs(sqlFile: string): string[] {
  const args: string[] = [];
  if (supabaseWorkdir) {
    args.push('--workdir', supabaseWorkdir);
  }
  args.push('db', 'test', `supabase/tests/${sqlFile}`, '--local', '--yes');
  return args;
}

describe('Supabase RLS regressions', () => {
  if (!canRunSupabaseDbTests()) {
    it.skip('requires the Supabase CLI to execute SQL regression tests', () => {
      expect(true).toBe(true);
    });
    return;
  }

  if (!supabaseStackOnline()) {
    it.skip('requires the local Supabase stack to be running (supabase start)', () => {
      expect(true).toBe(true);
    });
    return;
  }

  for (const sqlTest of rlsTests) {
    it(`passes ${sqlTest}`, () => {
<<<<<<< HEAD
      execFileSync('supabase', buildArgs(sqlTest), {
        cwd: path.resolve('.'),
=======
      const cwd = path.resolve('.');
      const target = path.posix.join('supabase/tests', sqlTest);
      execSync(`supabase db test ${target}`, {
        cwd,
>>>>>>> 988aeaca
        stdio: 'pipe',
      });
    });
  }
});<|MERGE_RESOLUTION|>--- conflicted
+++ resolved
@@ -28,19 +28,7 @@
   }
 }
 
-<<<<<<< HEAD
 const supabaseWorkdir = resolveSupabaseWorkdir();
-=======
-function supabaseStackOnline(): boolean {
-  try {
-    execSync('supabase status', { stdio: 'ignore' });
-    return true;
-  } catch {
-    return false;
-  }
-}
-
->>>>>>> 988aeaca
 const rlsTests = readdirSync(path.resolve('supabase/tests'))
   .filter((file) => file.startsWith('rls_') && file.endsWith('.sql'))
   .sort();
@@ -71,15 +59,8 @@
 
   for (const sqlTest of rlsTests) {
     it(`passes ${sqlTest}`, () => {
-<<<<<<< HEAD
       execFileSync('supabase', buildArgs(sqlTest), {
         cwd: path.resolve('.'),
-=======
-      const cwd = path.resolve('.');
-      const target = path.posix.join('supabase/tests', sqlTest);
-      execSync(`supabase db test ${target}`, {
-        cwd,
->>>>>>> 988aeaca
         stdio: 'pipe',
       });
     });
