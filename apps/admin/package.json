--- conflicted
+++ resolved
@@ -12,12 +12,8 @@
     "build": "next build",
     "start": "next start",
     "lint": "next lint",
-<<<<<<< HEAD
     "typecheck": "tsc --noEmit",
     "test": "node --test"
-=======
-    "test": "playwright test"
->>>>>>> 78e861cc
   },
   "dependencies": {
     "next": "14.2.33",
