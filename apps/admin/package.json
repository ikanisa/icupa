{
  "name": "@ecotrips/admin",
  "private": true,
  "version": "0.0.1",
  "type": "module",
  "engines": {
    "node": ">=18.17.0 <19"
  },
  "scripts": {
    "prebuild": "node ./scripts/check-env.mjs",
    "dev": "next dev",
    "build": "next build",
    "start": "next start",
    "lint": "next lint"
  },
  "dependencies": {
    "next": "14.2.33",
    "react": "18.3.1",
    "react-dom": "18.3.1",
    "@supabase/auth-helpers-nextjs": "0.10.0",
    "@supabase/auth-helpers-react": "0.5.0",
    "@supabase/supabase-js": "2.45.0",
    "@ecotrips/config": "file:../../packages/config",
    "@ecotrips/ui": "file:../../packages/ui",
    "@ecotrips/api": "file:../../packages/api",
    "@ecotrips/types": "file:../../packages/types",
<<<<<<< HEAD
    "@ecotrips/i18n": "file:../../packages/i18n",
    "@ecotrips/supabase": "file:../../packages/supabase",
    "zod": "3.23.8"
=======
    "@ecotrips/i18n": "file:../../packages/i18n"
>>>>>>> 5c34dd52
  },
  "devDependencies": {
    "@types/node": "20.11.30",
    "@types/react": "18.3.3",
    "@types/react-dom": "18.3.0",
    "autoprefixer": "10.4.16",
    "postcss": "8.5.6",
    "tailwindcss": "3.4.3",
    "typescript": "5.9.3",
    "@ecotrips/eslint-config": "file:../../packages/eslint-config",
    "@ecotrips/prettier-config": "file:../../packages/prettier-config"
  },
  "prettier": "@ecotrips/prettier-config"
}<|MERGE_RESOLUTION|>--- conflicted
+++ resolved
@@ -24,13 +24,9 @@
     "@ecotrips/ui": "file:../../packages/ui",
     "@ecotrips/api": "file:../../packages/api",
     "@ecotrips/types": "file:../../packages/types",
-<<<<<<< HEAD
     "@ecotrips/i18n": "file:../../packages/i18n",
     "@ecotrips/supabase": "file:../../packages/supabase",
     "zod": "3.23.8"
-=======
-    "@ecotrips/i18n": "file:../../packages/i18n"
->>>>>>> 5c34dd52
   },
   "devDependencies": {
     "@types/node": "20.11.30",
