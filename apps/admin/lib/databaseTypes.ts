export type AdminDatabase = {
  fin: {
    Tables: {
      cost_estimates: {
        Row: {
          id: string;
          month: string;
          category: "llm_tokens" | "storage" | "egress";
          label: string;
          estimated_cents: number;
          currency: string;
          confidence: "low" | "medium" | "high";
          usage_notes: string | null;
          created_at: string;
          updated_at: string;
        };
      };
    };
  };
  sec: {
    Tables: {
      user_roles: {
        Row: {
          user_id: string;
          role: string;
          granted_at: string;
        };
      };
    };
  };
<<<<<<< HEAD
  audit: {
    Tables: {
      events: {
        Row: {
          id: number;
          who: string | null;
          what: string;
          payload: unknown;
          created_at: string | null;
        };
        Insert: {
          who?: string | null;
          what: string;
          payload?: unknown;
=======
  affiliate: {
    Tables: {
      partner: {
        Row: {
          id: string;
          slug: string;
          name: string;
          contact_email: string | null;
          signing_secret: string | null;
          active: boolean;
          metadata: unknown;
          created_at: string;
          updated_at: string;
        };
      };
      events: {
        Row: {
          id: string;
          partner_id: string | null;
          partner_slug: string;
          partner_name: string | null;
          direction: string;
          event_type: string;
          request_id: string | null;
          signature_status: string;
          signature_error: string | null;
          signature_version: string | null;
          signature: string | null;
          metadata: unknown;
          headers: unknown;
          payload: unknown;
          raw_body: string | null;
          created_at: string;
        };
      };
    };
    Views: {
      events_view: {
        Row: {
          id: string;
          created_at: string;
          direction: string;
          event_type: string;
          request_id: string | null;
          partner_id: string | null;
          partner_slug: string;
          partner_name: string | null;
          signature_version: string | null;
          signature: string | null;
          signature_status: string;
          signature_error: string | null;
          metadata: unknown;
          headers: unknown;
          payload: unknown;
          raw_body: string | null;
>>>>>>> 6bd8fbe7
        };
      };
    };
  };
  ops: {
    Tables: {
      console_feature_flags: {
        Row: {
          key: string;
          description: string;
          enabled: boolean;
          updated_at: string;
        };
      };
      console_fixtures: {
        Row: {
          key: string;
          payload: unknown;
          updated_at: string;
        };
      };
      v_supplier_onboarding_queue: {
        Row: {
          id: string;
          supplier_name: string;
          contact_email: string;
          onboarding_stage: string;
          status: string;
          priority: number;
          assigned_admin: string;
          hours_open: number;
        };
      };
      v_offline_coverage: {
        Row: {
          region: string;
          country_code: string;
          availability_percent: number;
          offline_suppliers: number;
          sample_size: number;
          health_label: string;
        };
      };
      v_analytics_event_counts: {
        Row: {
          event: string;
          captured_hour: string;
          total: number;
          unique_sessions: number;
          first_seen: string;
          last_seen: string;
        };
      };
      v_dr_snapshots: {
        Row: {
          id: string;
          label: string | null;
          object_path: string | null;
          tables: string[] | null;
          bytes: number | null;
          created_at: string | null;
          created_by: string | null;
          restore_checks: unknown;
        };
      };
    };
    Views: {
      v_finance_payouts_ext: {
        Row: {
          id: string;
          external_ref: string;
          provider: string | null;
          amount_cents: number | null;
          currency: string | null;
          recorded_at: string | null;
          reconciled: boolean | null;
          payout_id: string | null;
          internal_ref: string | null;
          internal_amount_cents: number | null;
          matched_at: string | null;
          metadata: unknown;
          notes: string | null;
          created_at: string | null;
          updated_at: string | null;
        };
      };
    };
  };
  b2b: {
    Tables: {
      api_keys: {
        Row: {
          id: string;
          name: string;
          description: string | null;
          key_prefix: string;
          key_hash: string;
          status: string;
          scopes: string[];
          metadata: Record<string, unknown>;
          created_by: string | null;
          created_at: string;
          revoked_at: string | null;
          revoked_by: string | null;
          revoked_reason: string | null;
          last_used_at: string | null;
          last_ip: string | null;
          usage_count: number;
        };
      };
    };
  };
  travel: {
    Tables: {
      intents: {
        Row: {
          id: string;
          created_at: string;
          updated_at: string;
          api_key_id: string | null;
          company_name: string;
          contact_name: string | null;
          email: string;
          phone: string | null;
          party_size: number | null;
          start_date: string | null;
          end_date: string | null;
          destinations: string[];
          budget_min_cents: number | null;
          budget_max_cents: number | null;
          notes: string | null;
          idempotency_key: string;
          raw_payload: Record<string, unknown>;
          status: string;
        };
      };
    };
  };
};<|MERGE_RESOLUTION|>--- conflicted
+++ resolved
@@ -28,7 +28,6 @@
       };
     };
   };
-<<<<<<< HEAD
   audit: {
     Tables: {
       events: {
@@ -43,63 +42,6 @@
           who?: string | null;
           what: string;
           payload?: unknown;
-=======
-  affiliate: {
-    Tables: {
-      partner: {
-        Row: {
-          id: string;
-          slug: string;
-          name: string;
-          contact_email: string | null;
-          signing_secret: string | null;
-          active: boolean;
-          metadata: unknown;
-          created_at: string;
-          updated_at: string;
-        };
-      };
-      events: {
-        Row: {
-          id: string;
-          partner_id: string | null;
-          partner_slug: string;
-          partner_name: string | null;
-          direction: string;
-          event_type: string;
-          request_id: string | null;
-          signature_status: string;
-          signature_error: string | null;
-          signature_version: string | null;
-          signature: string | null;
-          metadata: unknown;
-          headers: unknown;
-          payload: unknown;
-          raw_body: string | null;
-          created_at: string;
-        };
-      };
-    };
-    Views: {
-      events_view: {
-        Row: {
-          id: string;
-          created_at: string;
-          direction: string;
-          event_type: string;
-          request_id: string | null;
-          partner_id: string | null;
-          partner_slug: string;
-          partner_name: string | null;
-          signature_version: string | null;
-          signature: string | null;
-          signature_status: string;
-          signature_error: string | null;
-          metadata: unknown;
-          headers: unknown;
-          payload: unknown;
-          raw_body: string | null;
->>>>>>> 6bd8fbe7
         };
       };
     };
