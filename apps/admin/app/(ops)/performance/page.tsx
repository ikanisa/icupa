--- conflicted
+++ resolved
@@ -55,11 +55,7 @@
   const [analytics, coverage] = await Promise.all([loadAnalyticsTrends(), loadOfflineCoverage()]);
 
   return (
-<<<<<<< HEAD
     <div className="space-y-6">
-=======
-    <div className="grid gap-6 lg:grid-cols-2">
->>>>>>> 3d1ad751
       <CardGlass title="Performance budgets" subtitle="Perf runner enforces CI gates (p95 ≤ 800ms, errors ≤ 1).">
         <div className="overflow-x-auto">
           <table className="w-full min-w-[600px] border-collapse text-left text-sm">
@@ -73,14 +69,7 @@
               </tr>
             </thead>
             <tbody className="divide-y divide-white/10">
-<<<<<<< HEAD
               {metrics.map((row) => (
-=======
-              {[
-                { scenario: "smoke", p50: 410, p95: 620, p99: 780, errors: 0 },
-                { scenario: "checkout-path", p50: 680, p95: 810, p99: 920, errors: 1 },
-              ].map((row) => (
->>>>>>> 3d1ad751
                 <tr key={row.scenario}>
                   <td className="py-3">{row.scenario}</td>
                   <td className="py-3">{row.p50}</td>
@@ -93,69 +82,7 @@
           </table>
         </div>
       </CardGlass>
-<<<<<<< HEAD
       <AiSpansCard spans={aiSpanFixtures} />
-=======
-      <CardGlass
-        title="Analytics capture"
-        subtitle="Recent events flowing through analytics-capture with unique sessions"
-      >
-        {analytics.length === 0 ? (
-          <p className="text-sm text-white/70">No analytics events recorded in the last hours.</p>
-        ) : (
-          <ul className="space-y-3">
-            {analytics.map((row) => (
-              <li key={`${row.event}-${row.captured_hour}`} className="space-y-1 text-sm">
-                <div className="flex items-center justify-between text-white">
-                  <span className="font-semibold">{row.event}</span>
-                  <span className="text-xs text-white/60">
-                    {new Date(row.captured_hour).toLocaleTimeString([], { hour: "2-digit", minute: "2-digit" })}
-                  </span>
-                </div>
-                <div className="flex items-center gap-2 text-xs text-white/70">
-                  <div className="h-2 flex-1 rounded-full bg-white/10">
-                    <div
-                      className="h-full rounded-full bg-sky-400/80"
-                      style={{ width: `${Math.min(100, row.total * 10)}%` }}
-                    />
-                  </div>
-                  <span>{row.total} events</span>
-                  <span className="text-white/50">{row.unique_sessions} sessions</span>
-                </div>
-              </li>
-            ))}
-          </ul>
-        )}
-      </CardGlass>
-      <CardGlass
-        title="Offline coverage trend"
-        subtitle="Regions with highest supplier downtime impact"
-      >
-        {coverage.length === 0 ? (
-          <p className="text-sm text-white/70">Offline coverage metrics unavailable.</p>
-        ) : (
-          <ul className="space-y-3 text-sm">
-            {coverage.map((row) => (
-              <li key={row.region} className="rounded-2xl border border-white/10 bg-white/5 p-4">
-                <div className="flex items-center justify-between text-white">
-                  <span className="font-semibold">{row.region}</span>
-                  <span className="text-xs text-white/60">{row.offline_suppliers} offline</span>
-                </div>
-                <div className="mt-2 h-2 rounded-full bg-white/10">
-                  <div
-                    className="h-full rounded-full bg-rose-400/80"
-                    style={{ width: `${Math.max(5, 100 - row.availability_percent)}%` }}
-                  />
-                </div>
-                <p className="mt-2 text-xs text-white/60">
-                  Availability {row.availability_percent.toFixed(1)}% — tracking suppliers available vs. sample size.
-                </p>
-              </li>
-            ))}
-          </ul>
-        )}
-      </CardGlass>
->>>>>>> 3d1ad751
     </div>
   );
 }