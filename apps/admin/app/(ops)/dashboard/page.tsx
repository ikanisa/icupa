--- conflicted
+++ resolved
@@ -93,7 +93,6 @@
         />
       </CardGlass>
       <CardGlass
-<<<<<<< HEAD
         title="Supplier onboarding queue"
         subtitle="Highest-priority suppliers with SLA risk flagged for follow-up"
       >
@@ -153,47 +152,6 @@
             </tbody>
           </table>
         )}
-=======
-        title="Promise Board Snapshot"
-        subtitle="Track supplier promises by promise board columns"
-      >
-        <ul className="grid gap-3 text-sm">
-          <li className="flex items-center justify-between">
-            <span className="text-white/80">Committed</span>
-            <span className="font-semibold text-emerald-200">12</span>
-          </li>
-          <li className="flex items-center justify-between">
-            <span className="text-white/80">In Review</span>
-            <span className="font-semibold text-sky-200">5</span>
-          </li>
-          <li className="flex items-center justify-between">
-            <span className="text-white/80">Blocked</span>
-            <span className="font-semibold text-rose-200">1 (ops owning)</span>
-          </li>
-        </ul>
-        <p className="mt-4 text-xs text-white/60">
-          Counts sync nightly from <code className="rounded bg-white/10 px-1 py-0.5 text-[11px] uppercase tracking-wide">supplier_crm.threads.promise_column</code>.
-        </p>
-      </CardGlass>
-      <CardGlass
-        title="Promise Board Assets"
-        subtitle="Drop screenshots here before shipping the weekly digest"
-      >
-        <div className="space-y-3 text-xs text-white/70">
-          <p>
-            Capture each column snapshot before updating suppliers. Replace these placeholders with fresh screenshots so downstream decks stay current.
-          </p>
-          <div className="rounded-lg border border-dashed border-white/20 bg-white/5 p-6 text-center uppercase tracking-wide text-white/60">
-            Committed Column Screenshot
-          </div>
-          <div className="rounded-lg border border-dashed border-white/20 bg-white/5 p-6 text-center uppercase tracking-wide text-white/60">
-            In Review Column Screenshot
-          </div>
-          <div className="rounded-lg border border-dashed border-white/20 bg-white/5 p-6 text-center uppercase tracking-wide text-white/60">
-            Blocked Column Screenshot
-          </div>
-        </div>
->>>>>>> 9cf46765
       </CardGlass>
     </div>
   );
