--- conflicted
+++ resolved
@@ -60,14 +60,10 @@
   const [queue, coverage] = await Promise.all([loadSupplierQueue(), loadOfflineCoverage()]);
 
   return (
-<<<<<<< HEAD
     <div className="grid gap-6 lg:grid-cols-2">
       <div className="lg:col-span-2">
         <GrowthSnapshots />
       </div>
-=======
-    <div className="grid gap-6 md:grid-cols-2 xl:grid-cols-4">
->>>>>>> 4bc8a43e
       <CardGlass
         title="Ops Status"
         subtitle="Realtime summary of incidents, bookings, and exceptions"
