--- conflicted
+++ resolved
@@ -1,10 +1,5 @@
-<<<<<<< HEAD
 import { CardGlass, ExplainPrice } from "@ecotrips/ui";
 import { InvoiceGenerateInput, type PriceBreakdown } from "@ecotrips/types";
-=======
-import { CardGlass } from "@ecotrips/ui";
-import { InvoiceGenerateInput, RefundPolicySummarizeInput } from "@ecotrips/types";
->>>>>>> 5b24fe21
 import { z } from "zod";
 
 import { getOpsFunctionClient } from "../../../lib/functionClient";
@@ -127,7 +122,6 @@
   }
 }
 
-<<<<<<< HEAD
 async function loadFinanceBreakdown(): Promise<PriceBreakdown | null> {
   const client = await getOpsFunctionClient();
   if (!client) {
@@ -149,71 +143,6 @@
 export default async function FinancePage() {
   const financeBreakdown = await loadFinanceBreakdown();
 
-=======
-async function summarizeRefundPolicyAction(
-  _: RefundPolicySummaryState,
-  formData: FormData,
-): Promise<RefundPolicySummaryState> {
-  "use server";
-
-  const parsed = RefundPolicySummarizeInput.safeParse({
-    itinerary_id: String(formData.get("itineraryId") ?? "").trim(),
-    policy_text: (() => {
-      const value = String(formData.get("policyText") ?? "").trim();
-      return value.length > 0 ? value : undefined;
-    })(),
-  });
-
-  if (!parsed.success) {
-    logAdminAction("finance.refund.policySummarize", { status: "validation_failed" });
-    return { status: "error", message: "Provide a valid itinerary id." };
-  }
-
-  const client = await getOpsFunctionClient();
-  if (!client) {
-    logAdminAction("finance.refund.policySummarize", { status: "offline" });
-    return { status: "offline", message: "Supabase session missing. Sign in again." };
-  }
-
-  const idempotencyKey = crypto.randomUUID();
-
-  try {
-    const response = await client.call("fin.refund.policySummarize", parsed.data, { idempotencyKey });
-    if (!response.ok || !response.summary) {
-      logAdminAction("finance.refund.policySummarize", {
-        status: "error",
-        requestId: response.request_id ?? idempotencyKey,
-      });
-      return { status: "error", message: "Policy summary unavailable." };
-    }
-
-    logAdminAction("finance.refund.policySummarize", {
-      status: "success",
-      requestId: response.request_id ?? idempotencyKey,
-      risk: response.summary.risk_grade,
-      highlights: response.summary.highlights.length,
-    });
-
-    return {
-      status: "success",
-      summary: response.summary,
-      requestId: response.request_id ?? idempotencyKey,
-      detail:
-        response.summary.context ??
-        `Highlights generated: ${response.summary.highlights.length}`,
-    };
-  } catch (error) {
-    console.error("fin.refund.policySummarize", error);
-    logAdminAction("finance.refund.policySummarize", {
-      status: "error",
-      error: error instanceof Error ? error.message : String(error),
-    });
-    return { status: "error", message: "Check withObs logs for policy telemetry." };
-  }
-}
-
-export default function FinancePage() {
->>>>>>> 5b24fe21
   return (
     <div className="grid gap-6 lg:grid-cols-[2fr_1fr]">
       <div className="space-y-6">
@@ -240,7 +169,6 @@
             </div>
             <p className="mt-3 text-xs text-white/60">Ledger entry append ensures audit trail and dual control.</p>
           </div>
-<<<<<<< HEAD
           <p className="mt-3 text-xs text-white/60">Ledger entry append ensures audit trail and dual control.</p>
         </div>
         {financeBreakdown && (
@@ -256,28 +184,6 @@
           <li>• fin-invoice-generate writes signed URLs to Storage invoices/ bucket.</li>
         </ul>
       </CardGlass>
-=======
-        </CardGlass>
-        <CardGlass title="Refund policy insights" subtitle="Summaries from refund-policy-summarize keep operators aligned.">
-          <p className="text-sm text-white/80">
-            Request a stubbed policy breakdown before approving manual refunds. Highlights are safe to share in runbooks while we
-            wire real NLP into the workflow.
-          </p>
-          <div className="mt-4">
-            <RefundPolicySummaryPanel action={summarizeRefundPolicyAction} />
-          </div>
-        </CardGlass>
-      </div>
-      <div className="space-y-6">
-        <CardGlass title="Guardrails" subtitle="FinOps approvals require dual control and observability.">
-          <ul className="space-y-2 text-sm text-white/80">
-            <li>• payments-refund edge function logs structured telemetry with request IDs.</li>
-            <li>• fin-ledger-append enforces allowed entry types and idempotency.</li>
-            <li>• fin-invoice-generate writes signed URLs to Storage invoices/ bucket.</li>
-          </ul>
-        </CardGlass>
-      </div>
->>>>>>> 5b24fe21
     </div>
   );
 }