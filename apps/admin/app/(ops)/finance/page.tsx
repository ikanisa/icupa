<<<<<<< HEAD
import { CardGlass, ExplainPrice } from "@ecotrips/ui";
import { InvoiceGenerateInput, type PriceBreakdown } from "@ecotrips/types";
=======
import Link from "next/link";
import { Button, CardGlass } from "@ecotrips/ui";
import { InvoiceGenerateInput } from "@ecotrips/types";
>>>>>>> fa11abee
import { z } from "zod";

import { getOpsFunctionClient } from "../../../lib/functionClient";
import { logAdminAction } from "../../../lib/logging";

import { InvoiceGenerateForm, type InvoiceFormState } from "./InvoiceGenerateForm";
import { RefundForm, type RefundFormState } from "./RefundForm";
import { PayoutAgingWidget } from "./PayoutAgingWidget";

async function generateInvoiceAction(_: InvoiceFormState, formData: FormData): Promise<InvoiceFormState> {
  "use server";

  const payload = InvoiceGenerateInput.safeParse({
    kind: String(formData.get("kind") ?? "invoice"),
    payment_id: String(formData.get("paymentId") ?? ""),
    itinerary_id: formData.get("itineraryId") ? String(formData.get("itineraryId")) : undefined,
  });

  if (!payload.success) {
    logAdminAction("finance.invoice.generate", { status: "validation_failed" });
    return { status: "error", message: "Provide valid payment and kind." };
  }

  const client = await getOpsFunctionClient();
  if (!client) {
    logAdminAction("finance.invoice.generate", { status: "offline" });
    return { status: "offline", message: "Supabase session missing. Sign in again." };
  }

  try {
    const response = await client.call("fin.invoice.generate", payload.data);
    if (!response.ok) {
      logAdminAction("finance.invoice.generate", { status: "error", requestId: response.request_id });
      return { status: "error", message: "Edge function reported failure." };
    }
    logAdminAction("finance.invoice.generate", {
      status: "success",
      requestId: response.request_id,
      invoiceNumber: response.number,
      reused: response.reused ?? false,
    });
    return {
      status: "success",
      number: response.number,
      signedUrl: response.signed_url,
      message: response.reused ? "Reused cached invoice" : undefined,
    };
  } catch (error) {
    console.error("fin.invoice.generate", error);
    logAdminAction("finance.invoice.generate", { status: "error", error: error instanceof Error ? error.message : String(error) });
    return { status: "error", message: "Check withObs logs for error taxonomy." };
  }
}

const RefundFormSchema = z.object({
  itineraryId: z.string().uuid(),
  amount: z.string().min(1),
  reason: z.string().min(1).max(200),
});

async function submitRefundAction(_: RefundFormState, formData: FormData): Promise<RefundFormState> {
  "use server";

  const parsed = RefundFormSchema.safeParse({
    itineraryId: String(formData.get("itineraryId") ?? "").trim(),
    amount: String(formData.get("amount") ?? "").trim(),
    reason: String(formData.get("reason") ?? "").trim(),
  });

  if (!parsed.success) {
    logAdminAction("finance.refund", { status: "validation_failed" });
    return { status: "error", message: "Provide itinerary, amount, and reason." };
  }

  const normalizedAmount = parsed.data.amount.replace(/[,\s]/g, "");
  if (!/^\d+(\.\d{1,2})?$/u.test(normalizedAmount)) {
    logAdminAction("finance.refund", { status: "validation_failed", detail: "amount_format" });
    return { status: "error", message: "Amount must be a positive number with up to two decimals." };
  }

  const amountValue = Number.parseFloat(normalizedAmount);
  if (!Number.isFinite(amountValue) || amountValue <= 0) {
    logAdminAction("finance.refund", { status: "validation_failed", detail: "amount_value" });
    return { status: "error", message: "Amount must be greater than zero." };
  }

  const amountCents = Math.round(amountValue * 100);

  const client = await getOpsFunctionClient();
  if (!client) {
    logAdminAction("finance.refund", { status: "offline" });
    return { status: "offline", message: "Supabase session missing. Sign in again." };
  }

  try {
    const response = await client.call("ops.refund", {
      itinerary_id: parsed.data.itineraryId,
      amount_cents: amountCents,
      reason: parsed.data.reason,
    });
    if (!response.ok) {
      logAdminAction("finance.refund", { status: "error", requestId: response.request_id });
      return { status: "error", message: "Refund request failed." };
    }
    logAdminAction("finance.refund", {
      status: "success",
      requestId: response.request_id,
      itineraryId: parsed.data.itineraryId,
      amountCents,
    });
    return {
      status: "success",
      requestId: response.request_id,
      message: response.message ?? "Refund queued",
    };
  } catch (error) {
    console.error("ops.refund", error);
    logAdminAction("finance.refund", { status: "error", error: error instanceof Error ? error.message : String(error) });
    return { status: "error", message: "Check withObs logs for refund telemetry." };
  }
}

async function loadFinanceBreakdown(): Promise<PriceBreakdown | null> {
  const client = await getOpsFunctionClient();
  if (!client) {
    return null;
  }

  try {
    const response = await client.call("helpers.price", { option_ids: ["ledger-ref-104"] });
    if (!response.ok) {
      return null;
    }
    return response.breakdowns?.[0]?.breakdown ?? null;
  } catch (error) {
    console.error("helpers.price finance", error);
    return null;
  }
}

export default async function FinancePage() {
  const financeBreakdown = await loadFinanceBreakdown();

  return (
    <>
      <div className="grid gap-6 lg:grid-cols-[2fr_1fr]">
        <CardGlass title="Finance ledger" subtitle="Invoices, refunds, and payouts recorded with HITL guardrails.">
          <p className="text-sm text-white/80">
            Generate invoices directly from ledger payments. Signed URLs are short-lived; store them in secure channels and audit
            every action using structured logs.
          </p>
          <InvoiceGenerateForm action={generateInvoiceAction} />
          <div className="mt-6">
            <h3 className="mb-3 text-sm font-semibold uppercase tracking-wide text-white/60">Submit refund</h3>
            <RefundForm action={submitRefundAction} />
          </div>
          <div className="rounded-2xl border border-white/10 p-4">
            <div className="flex flex-wrap items-center justify-between gap-3 text-sm">
              <div>
                <p className="text-xs uppercase tracking-wide text-white/60">REF-104</p>
                <p className="text-white/80">Stripe refund request</p>
              </div>
              <div className="text-right text-xs text-white/60">
                <p>USD 860.00</p>
                <p>Pending HITL approval</p>
              </div>
            </div>
            <p className="mt-3 text-xs text-white/60">Ledger entry append ensures audit trail and dual control.</p>
          </div>
<<<<<<< HEAD
          <p className="mt-3 text-xs text-white/60">Ledger entry append ensures audit trail and dual control.</p>
        </div>
        {financeBreakdown && (
          <div className="mt-6">
            <ExplainPrice breakdown={financeBreakdown} headline="REF-104 pricing" />
          </div>
        )}
      </CardGlass>
      <CardGlass title="Guardrails" subtitle="FinOps approvals require dual control and observability.">
        <ul className="space-y-2 text-sm text-white/80">
          <li>• payments-refund edge function logs structured telemetry with request IDs.</li>
          <li>• fin-ledger-append enforces allowed entry types and idempotency.</li>
          <li>• fin-invoice-generate writes signed URLs to Storage invoices/ bucket.</li>
        </ul>
      </CardGlass>
    </div>
=======
        </CardGlass>
        <CardGlass title="Guardrails" subtitle="FinOps approvals require dual control and observability.">
          <ul className="space-y-2 text-sm text-white/80">
            <li>• payments-refund edge function logs structured telemetry with request IDs.</li>
            <li>• fin-ledger-append enforces allowed entry types and idempotency.</li>
            <li>• fin-invoice-generate writes signed URLs to Storage invoices/ bucket.</li>
          </ul>
        </CardGlass>
      </div>
      <div className="mt-6">
        <PayoutAgingWidget />
      </div>
    </>
>>>>>>> fa11abee
  );
}<|MERGE_RESOLUTION|>--- conflicted
+++ resolved
@@ -1,11 +1,5 @@
-<<<<<<< HEAD
 import { CardGlass, ExplainPrice } from "@ecotrips/ui";
 import { InvoiceGenerateInput, type PriceBreakdown } from "@ecotrips/types";
-=======
-import Link from "next/link";
-import { Button, CardGlass } from "@ecotrips/ui";
-import { InvoiceGenerateInput } from "@ecotrips/types";
->>>>>>> fa11abee
 import { z } from "zod";
 
 import { getOpsFunctionClient } from "../../../lib/functionClient";
@@ -175,7 +169,6 @@
             </div>
             <p className="mt-3 text-xs text-white/60">Ledger entry append ensures audit trail and dual control.</p>
           </div>
-<<<<<<< HEAD
           <p className="mt-3 text-xs text-white/60">Ledger entry append ensures audit trail and dual control.</p>
         </div>
         {financeBreakdown && (
@@ -192,20 +185,5 @@
         </ul>
       </CardGlass>
     </div>
-=======
-        </CardGlass>
-        <CardGlass title="Guardrails" subtitle="FinOps approvals require dual control and observability.">
-          <ul className="space-y-2 text-sm text-white/80">
-            <li>• payments-refund edge function logs structured telemetry with request IDs.</li>
-            <li>• fin-ledger-append enforces allowed entry types and idempotency.</li>
-            <li>• fin-invoice-generate writes signed URLs to Storage invoices/ bucket.</li>
-          </ul>
-        </CardGlass>
-      </div>
-      <div className="mt-6">
-        <PayoutAgingWidget />
-      </div>
-    </>
->>>>>>> fa11abee
   );
 }