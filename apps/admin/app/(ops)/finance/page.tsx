--- conflicted
+++ resolved
@@ -1,10 +1,5 @@
-<<<<<<< HEAD
 import { CardGlass, Badge } from "@ecotrips/ui";
 import { InvoiceGenerateInput } from "@ecotrips/types";
-=======
-import { CardGlass } from "@ecotrips/ui";
-import { InvoiceGenerateInput, RefundPolicySummarizeInput } from "@ecotrips/types";
->>>>>>> 083a2ed4
 import { z } from "zod";
 
 import { getOpsFunctionClient } from "../../../lib/functionClient";
@@ -243,7 +238,6 @@
           <div className="mt-4">
             <RefundPolicySummaryPanel action={summarizeRefundPolicyAction} />
           </div>
-<<<<<<< HEAD
           <p className="mt-3 text-xs text-white/60">Ledger entry append ensures audit trail and dual control.</p>
         </div>
         <div className="mt-6 space-y-3">
@@ -294,10 +288,6 @@
           </ul>
         </div>
       </CardGlass>
-=======
-        </CardGlass>
-      </div>
->>>>>>> 083a2ed4
       <div className="space-y-6">
         <CardGlass title="Guardrails" subtitle="FinOps approvals require dual control and observability.">
           <ul className="space-y-2 text-sm text-white/80">
@@ -306,7 +296,6 @@
             <li>• fin-invoice-generate writes signed URLs to Storage invoices/ bucket.</li>
           </ul>
         </CardGlass>
-<<<<<<< HEAD
         <CardGlass title="Loyalty dashboard" subtitle="Grant telemetry mirrored into loyalty.accounts and ledger.">
           <ul className="space-y-2 text-sm text-white/80">
             {loyaltyTiers.map((tier) => {
@@ -334,8 +323,6 @@
             })}
           </div>
         </CardGlass>
-=======
->>>>>>> 083a2ed4
       </div>
     </div>
   );
