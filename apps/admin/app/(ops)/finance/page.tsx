--- conflicted
+++ resolved
@@ -125,7 +125,6 @@
 
 export default function FinancePage() {
   return (
-<<<<<<< HEAD
     <>
       <div className="grid gap-6 lg:grid-cols-[2fr_1fr]">
         <CardGlass title="Finance ledger" subtitle="Invoices, refunds, and payouts recorded with HITL guardrails.">
@@ -148,33 +147,6 @@
                 <p>USD 860.00</p>
                 <p>Pending HITL approval</p>
               </div>
-=======
-    <div className="grid gap-6 lg:grid-cols-[2fr_1fr]">
-      <CardGlass title="Finance ledger" subtitle="Invoices, refunds, and payouts recorded with HITL guardrails.">
-        <div className="flex flex-col gap-3 text-sm text-white/80 lg:flex-row lg:items-start lg:justify-between">
-          <p className="max-w-2xl">
-            Generate invoices directly from ledger payments. Signed URLs are short-lived; store them in secure channels and
-            audit every action using structured logs.
-          </p>
-          <Button size="sm" variant="glass" asChild>
-            <Link href="/finance/incidents">Payment incidents board</Link>
-          </Button>
-        </div>
-        <InvoiceGenerateForm action={generateInvoiceAction} />
-        <div className="mt-6">
-          <h3 className="mb-3 text-sm font-semibold uppercase tracking-wide text-white/60">Submit refund</h3>
-          <RefundForm action={submitRefundAction} />
-        </div>
-        <div className="rounded-2xl border border-white/10 p-4">
-          <div className="flex flex-wrap items-center justify-between gap-3 text-sm">
-            <div>
-              <p className="text-xs uppercase tracking-wide text-white/60">REF-104</p>
-              <p className="text-white/80">Stripe refund request</p>
-            </div>
-            <div className="text-right text-xs text-white/60">
-              <p>USD 860.00</p>
-              <p>Pending HITL approval</p>
->>>>>>> 9cf46765
             </div>
             <p className="mt-3 text-xs text-white/60">Ledger entry append ensures audit trail and dual control.</p>
           </div>
