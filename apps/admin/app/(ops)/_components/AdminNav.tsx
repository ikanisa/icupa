--- conflicted
+++ resolved
@@ -15,11 +15,7 @@
   { href: "/exceptions", label: "Exceptions" },
   { href: "/affiliate/logs", label: "Affiliate" },
   { href: "/whatsapp", label: "WhatsApp" },
-<<<<<<< HEAD
   { href: "/engagement", label: "Engagement" },
-=======
-  { href: "/translations", label: "Translations" },
->>>>>>> 48e27d94
   { href: "/privacy", label: "Privacy/GDPR" },
   { href: "/dr", label: "DR & Backups" },
   { href: "/performance", label: "Performance" },
