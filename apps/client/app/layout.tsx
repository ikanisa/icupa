--- conflicted
+++ resolved
@@ -4,12 +4,7 @@
 import type { Metadata } from "next";
 import { ReactNode } from "react";
 
-<<<<<<< HEAD
 import { defaultMetadata } from "../lib/seo/metadata";
-=======
-import { FeatureFlagsProvider } from "@ecotrips/ui";
-
->>>>>>> f2ee50bb
 import { ServiceWorkerBridge } from "./(public)/components/ServiceWorkerBridge";
 import { AppProviders } from "./(public)/providers/AppProviders";
 
@@ -44,16 +39,7 @@
 };
 
 export const metadata: Metadata = {
-<<<<<<< HEAD
   ...defaultMetadata,
-=======
-  metadataBase: new URL("https://app.ecotrips.africa"),
-  title: {
-    default: "ecoTrips — Liquid-glass journeys",
-    template: "%s · ecoTrips",
-  },
-  description: "Gradient, liquid-glass, mobile-first eco travel planning",
->>>>>>> f2ee50bb
   manifest: "/manifest.json",
   alternates: {
     canonical: "https://app.ecotrips.africa",
@@ -94,24 +80,9 @@
 export default function RootLayout({ children }: { children: ReactNode }) {
   return (
     <html lang="en">
-<<<<<<< HEAD
       <body>
         <AppProviders>{children}</AppProviders>
         <ServiceWorkerBridge />
-=======
-      <head>
-        <script
-          type="application/ld+json"
-          suppressHydrationWarning
-          dangerouslySetInnerHTML={{ __html: JSON.stringify(structuredData) }}
-        />
-      </head>
-      <body className="bg-slate-950 text-slate-50">
-        <FeatureFlagsProvider>
-          {children}
-          <ServiceWorkerBridge />
-        </FeatureFlagsProvider>
->>>>>>> f2ee50bb
       </body>
     </html>
   );
