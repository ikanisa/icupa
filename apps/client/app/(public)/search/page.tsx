--- conflicted
+++ resolved
@@ -3,17 +3,7 @@
 import { createPageMetadata } from "../../../lib/seo/metadata";
 import { PublicPage } from "../components/PublicPage";
 import { SearchForm } from "../components/SearchForm";
-<<<<<<< HEAD
 import { PushNotificationBanner } from "../components/PushNotificationBanner";
-=======
-import { PlannerFeatureGate } from "../components/PlannerFeatureGate";
-
-export const metadata = createPageMetadata({
-  title: "Search",
-  description: "Search inventory via Supabase edge functions with offline-first resilience.",
-  path: "/search",
-});
->>>>>>> 48e27d94
 
 export default function SearchPage() {
   return (
