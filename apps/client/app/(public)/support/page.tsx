--- conflicted
+++ resolved
@@ -1,4 +1,3 @@
-<<<<<<< HEAD
 import { CardGlass } from "@ecotrips/ui";
 import { createEcoTripsFunctionClient } from "@ecotrips/api";
 import type { PriceBreakdown } from "@ecotrips/types";
@@ -36,19 +35,6 @@
 
 export default async function SupportPage() {
   const breakdowns = await loadSupportBreakdowns();
-=======
-import { CardGlass, buttonClassName } from "@ecotrips/ui";
-import { OptionCard } from "../components/OptionCard";
-
-import { createPageMetadata } from "../../../lib/seo/metadata";
-import { PublicPage } from "../components/PublicPage";
-
-export const metadata = createPageMetadata({
-  title: "Support",
-  description: "Reach SupportCopilot, escalate refunds, and review safety briefings in one place.",
-  path: "/support",
-});
->>>>>>> fa11abee
 
   return (
     <PublicPage>
