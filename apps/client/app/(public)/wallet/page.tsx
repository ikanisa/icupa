import { Badge, CardGlass, buttonClassName } from "@ecotrips/ui";

import { createPageMetadata } from "../../../lib/seo/metadata";
import { PublicPage } from "../components/PublicPage";
import { WalletOfflinePack } from "../components/WalletOfflinePack";
<<<<<<< HEAD
import { TripRecapCard } from "./TripRecapCard";
=======
import { TilePackDownloads } from "../components/TilePackDownloads";

export const metadata = createPageMetadata({
  title: "Wallet",
  description: "Sync offline itinerary packs, receipts, and privacy exports for on-the-go access.",
  path: "/wallet",
});
>>>>>>> 48e27d94

export default function WalletPage() {
  return (
    <PublicPage>
      <CardGlass title="Wallet" subtitle="Offline pack caches itinerary JSON, QR tickets, and emergency contacts.">
        <p className="text-sm text-white/80">
          Toggle INVENTORY_OFFLINE to force cached mode. Offline pack includes last synced itinerary, payment receipts, and WhatsApp emergency channels. Supply a privacy export request id to retrieve the signed offline bundle.
        </p>
        <div className="mt-4 rounded-2xl border border-white/10 bg-white/5 p-4 text-sm text-white/80">
          <div className="flex items-center gap-2">
            <Badge variant="secondary">Loyalty</Badge>
            <span className="font-medium text-white">Silver tier · 12,400 points</span>
          </div>
          <p className="mt-2 text-xs text-white/60">
            Loyalty balances hydrate from loyalty.accounts and ledger snapshots. Grant adjustments use the loyalty-grant edge function with idempotent request keys for ops review.
          </p>
        </div>
        <div className="mt-4 flex flex-col gap-4">
          <WalletOfflinePack />
          <a href="/support" className={buttonClassName("secondary")}>
            View invoices
          </a>
        </div>
      </CardGlass>
      <CardGlass
        title="Offline map tile packs"
        subtitle="Download Kigali and Akagera tiles for field navigation. Progress bars simulate bundle sync until live endpoints ship."
      >
        <TilePackDownloads />
      </CardGlass>
      <CardGlass title="Escrow contributions" subtitle="Track contributions and payouts from your wallet.">
        <ul className="space-y-2 text-sm text-white/80">
          <li>• Contributions recorded with ledger snapshots and WA notifications.</li>
          <li>• Partial payouts require FinOps HITL approval.</li>
        </ul>
      </CardGlass>
<<<<<<< HEAD
      <CardGlass title="Trip recap" subtitle="Generate recap email previews for partner demos.">
        <TripRecapCard />
      </CardGlass>
    </div>
=======
    </PublicPage>
>>>>>>> 48e27d94
  );
}<|MERGE_RESOLUTION|>--- conflicted
+++ resolved
@@ -3,17 +3,7 @@
 import { createPageMetadata } from "../../../lib/seo/metadata";
 import { PublicPage } from "../components/PublicPage";
 import { WalletOfflinePack } from "../components/WalletOfflinePack";
-<<<<<<< HEAD
 import { TripRecapCard } from "./TripRecapCard";
-=======
-import { TilePackDownloads } from "../components/TilePackDownloads";
-
-export const metadata = createPageMetadata({
-  title: "Wallet",
-  description: "Sync offline itinerary packs, receipts, and privacy exports for on-the-go access.",
-  path: "/wallet",
-});
->>>>>>> 48e27d94
 
 export default function WalletPage() {
   return (
@@ -50,13 +40,9 @@
           <li>• Partial payouts require FinOps HITL approval.</li>
         </ul>
       </CardGlass>
-<<<<<<< HEAD
       <CardGlass title="Trip recap" subtitle="Generate recap email previews for partner demos.">
         <TripRecapCard />
       </CardGlass>
     </div>
-=======
-    </PublicPage>
->>>>>>> 48e27d94
   );
 }