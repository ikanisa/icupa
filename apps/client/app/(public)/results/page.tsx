import { CardGlass, buttonClassName } from "@ecotrips/ui";
<<<<<<< HEAD
import Link from "next/link";

import { createPageMetadata } from "../../../lib/seo/metadata";
import { loadInventorySearch, parseSearchParams } from "../../../lib/loaders/search";
import type { RawSearchParams } from "../../../lib/loaders/search";
import { PublicPage } from "../components/PublicPage";
import { ResultsHydrator } from "./ResultsHydrator";
=======
import { createEcoTripsFunctionClient } from "@ecotrips/api";
import { OptionCard, CountdownChip } from "../components/OptionCard";
import { InventorySearchInput } from "@ecotrips/types";
import Link from "next/link";

import { PlannerFeatureGate } from "../components/PlannerFeatureGate";

function parseSearchParams(searchParams: Record<string, string | string[] | undefined>) {
  const destination = typeof searchParams.destination === "string" ? searchParams.destination : "Kigali";
  const startDate = typeof searchParams.startDate === "string" ? searchParams.startDate : new Date().toISOString().slice(0, 10);
  const endDate = typeof searchParams.endDate === "string" ? searchParams.endDate : new Date(Date.now() + 3 * 24 * 60 * 60 * 1000).toISOString().slice(0, 10);
  const adults = Number(Array.isArray(searchParams.adults) ? searchParams.adults[0] : searchParams.adults ?? 2);
  const children = Number(Array.isArray(searchParams.children) ? searchParams.children[0] : searchParams.children ?? 0);

  const parsed = InventorySearchInput.safeParse({
    destination,
    startDate,
    endDate,
    party: { adults: Number.isFinite(adults) ? adults : 2, children: Number.isFinite(children) ? children : 0 },
  });

  return parsed.success
    ? parsed.data
    : {
        destination,
        startDate,
        endDate,
        party: { adults: 2, children: 0 },
        budgetHint: "balanced" as const,
        locale: "en" as const,
      };
}

async function loadResults(searchParams: Record<string, string | string[] | undefined>) {
  const supabaseUrl = process.env.NEXT_PUBLIC_SUPABASE_URL;
  const anonKey = process.env.NEXT_PUBLIC_SUPABASE_ANON_KEY;
  if (!supabaseUrl || !anonKey) {
    return { items: [], ok: false, cacheHit: true };
  }
>>>>>>> f2ee50bb

export async function generateMetadata({ searchParams }: { searchParams: RawSearchParams }) {
  const input = parseSearchParams(searchParams);
  return createPageMetadata({
    title: `Results · ${input.destination}`,
    description: `Top picks for ${input.destination} between ${input.startDate} and ${input.endDate}.`,
    path: "/results",
  });
}

export default async function ResultsPage({ searchParams }: { searchParams: RawSearchParams }) {
  const input = parseSearchParams(searchParams);
  const results = await loadInventorySearch(searchParams);

  const isOffline = !results.ok || results.cacheHit;

  return (
    <PublicPage>
      <ResultsHydrator input={input} results={results} />
      <CardGlass
        title={`Top picks for ${input.destination}`}
        subtitle={`Dates ${input.startDate} → ${input.endDate} · party of ${input.party.adults}${input.party.children ? ` + ${input.party.children} children` : ""}`}
      >
        {results.items.length === 0 ? (
          <PlannerFeatureGate
            debugLabel="results.empty"
            fallback={
              <p className="text-sm text-white/80">
                No live inventory yet. Offline cache fixtures keep the experience responsive while ConciergeGuide monitors supplier
                updates.
              </p>
            }
          >
            <p className="text-sm text-white/80">
              No live inventory yet. Offline cache fixtures keep the experience responsive; PlannerCoPilot will notify once
              suppliers respond.
            </p>
          </PlannerFeatureGate>
        ) : (
          <ul className="space-y-4">
            {results.items.map((item) => (
              <li key={item.id} className="rounded-2xl border border-white/10 bg-white/5 p-4">
                <div className="flex flex-wrap items-center justify-between gap-3">
                  <div>
                    <h3 className="text-lg font-semibold">{item.name ?? "Itinerary option"}</h3>
                    <p className="text-sm text-white/70">Supplier {item.supplier ?? "tbd"}</p>
                  </div>
                  <ExplainPrice
                    amountCents={typeof item.price_cents === "number" ? item.price_cents : 0}
                    currency={item.currency ?? "USD"}
                    breakdown={(item as { explain_price?: string[] }).explain_price}
                  />
                </div>
                <div className="mt-3 flex flex-wrap gap-2">
                  <Link
                    href={`/itinerary/${item.id ?? "draft"}`}
                    className={buttonClassName("glass")}
                  >
                    View itinerary
                  </Link>
                  <Link
                    href={`/itinerary/${item.id ?? "draft"}?action=quote`}
                    className={buttonClassName("secondary")}
                  >
                    Request quote
                  </Link>
                </div>
                <div className="mt-4">
                  <PriceLockOption item={item as unknown as Record<string, unknown>} />
                </div>
              </li>
            ))}
          </ul>
        )}
      </CardGlass>
      {isOffline && (
        <CardGlass title="Offline fallback" subtitle="Fixtures served within 3 seconds to maintain experience.">
          <p className="text-sm text-white/80">
            inventory-search uses cache-first strategy with breaker + retries. When suppliers are offline we serve curated
            itineraries and log TRANSIENT_RETRY taxonomy entries via withObs.
          </p>
        </CardGlass>
      )}
    </PublicPage>
  );
}

function PriceLockOption({ item }: { item: Record<string, unknown> }) {
  const expiresAt = typeof item.hold_expires_at === "string"
    ? item.hold_expires_at
    : typeof item.expires_at === "string"
      ? item.expires_at
      : new Date(Date.now() + 10 * 60 * 1000).toISOString();
  const itineraryId = typeof item.id === "string" ? item.id : "draft";
  const currency = typeof item.currency === "string" ? item.currency : "USD";
  const rawPrice = typeof item.price_cents === "number" ? item.price_cents : Number(item.price_cents ?? 0);
  const priceCents = Number.isFinite(rawPrice) ? rawPrice : 0;
  const displayPrice = Math.max(0, Math.round(priceCents / 100)).toLocaleString();

  return (
    <OptionCard
      title="Lock this fare"
      subtitle="Edge function price-lock-offer uses idempotency so you never double-charge."
      chip={<CountdownChip expiresAt={expiresAt} />}
      actionLabel="Hold price"
      actionHref={`/itinerary/${itineraryId}?action=price-lock`}
    >
      <p>Hold {currency} {displayPrice} for 15 minutes while ConciergeGuide coordinates payment. If suppliers are offline we fall back to fixtures and log it via withObs.</p>
    </OptionCard>
  );
}
<|MERGE_RESOLUTION|>--- conflicted
+++ resolved
@@ -1,5 +1,4 @@
 import { CardGlass, buttonClassName } from "@ecotrips/ui";
-<<<<<<< HEAD
 import Link from "next/link";
 
 import { createPageMetadata } from "../../../lib/seo/metadata";
@@ -7,47 +6,6 @@
 import type { RawSearchParams } from "../../../lib/loaders/search";
 import { PublicPage } from "../components/PublicPage";
 import { ResultsHydrator } from "./ResultsHydrator";
-=======
-import { createEcoTripsFunctionClient } from "@ecotrips/api";
-import { OptionCard, CountdownChip } from "../components/OptionCard";
-import { InventorySearchInput } from "@ecotrips/types";
-import Link from "next/link";
-
-import { PlannerFeatureGate } from "../components/PlannerFeatureGate";
-
-function parseSearchParams(searchParams: Record<string, string | string[] | undefined>) {
-  const destination = typeof searchParams.destination === "string" ? searchParams.destination : "Kigali";
-  const startDate = typeof searchParams.startDate === "string" ? searchParams.startDate : new Date().toISOString().slice(0, 10);
-  const endDate = typeof searchParams.endDate === "string" ? searchParams.endDate : new Date(Date.now() + 3 * 24 * 60 * 60 * 1000).toISOString().slice(0, 10);
-  const adults = Number(Array.isArray(searchParams.adults) ? searchParams.adults[0] : searchParams.adults ?? 2);
-  const children = Number(Array.isArray(searchParams.children) ? searchParams.children[0] : searchParams.children ?? 0);
-
-  const parsed = InventorySearchInput.safeParse({
-    destination,
-    startDate,
-    endDate,
-    party: { adults: Number.isFinite(adults) ? adults : 2, children: Number.isFinite(children) ? children : 0 },
-  });
-
-  return parsed.success
-    ? parsed.data
-    : {
-        destination,
-        startDate,
-        endDate,
-        party: { adults: 2, children: 0 },
-        budgetHint: "balanced" as const,
-        locale: "en" as const,
-      };
-}
-
-async function loadResults(searchParams: Record<string, string | string[] | undefined>) {
-  const supabaseUrl = process.env.NEXT_PUBLIC_SUPABASE_URL;
-  const anonKey = process.env.NEXT_PUBLIC_SUPABASE_ANON_KEY;
-  if (!supabaseUrl || !anonKey) {
-    return { items: [], ok: false, cacheHit: true };
-  }
->>>>>>> f2ee50bb
 
 export async function generateMetadata({ searchParams }: { searchParams: RawSearchParams }) {
   const input = parseSearchParams(searchParams);
