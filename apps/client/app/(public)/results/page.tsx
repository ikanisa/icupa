--- conflicted
+++ resolved
@@ -1,10 +1,6 @@
-<<<<<<< HEAD
 import { CardGlass, ExplainPrice, buttonClassName } from "@ecotrips/ui";
 import { createEcoTripsFunctionClient } from "@ecotrips/api";
 import { InventorySearchInput, type PriceBreakdown } from "@ecotrips/types";
-=======
-import { CardGlass, buttonClassName } from "@ecotrips/ui";
->>>>>>> fa11abee
 import Link from "next/link";
 
 import { createPageMetadata } from "../../../lib/seo/metadata";
@@ -22,7 +18,6 @@
   });
 }
 
-<<<<<<< HEAD
 async function loadPriceBreakdowns(optionIds: string[]): Promise<Map<string, PriceBreakdown>> {
   const supabaseUrl = process.env.NEXT_PUBLIC_SUPABASE_URL;
   const anonKey = process.env.NEXT_PUBLIC_SUPABASE_ANON_KEY;
@@ -59,11 +54,6 @@
     .map((item) => (typeof item.supplier_hotel_id === "string" ? item.supplier_hotel_id : null))
     .filter((id): id is string => Boolean(id));
   const breakdowns = await loadPriceBreakdowns(optionIds);
-=======
-export default async function ResultsPage({ searchParams }: { searchParams: RawSearchParams }) {
-  const input = parseSearchParams(searchParams);
-  const results = await loadInventorySearch(searchParams);
->>>>>>> fa11abee
 
   const isOffline = !results.ok || results.cacheHit;
 
@@ -117,7 +107,6 @@
                       Request quote
                     </Link>
                   </div>
-<<<<<<< HEAD
                   {breakdown && (
                     <div className="mt-4">
                       <ExplainPrice breakdown={breakdown} headline="Fixture pricing" />
@@ -126,33 +115,6 @@
                 </li>
               );
             })}
-=======
-                  <ExplainPrice
-                    amountCents={typeof item.price_cents === "number" ? item.price_cents : 0}
-                    currency={item.currency ?? "USD"}
-                    breakdown={(item as { explain_price?: string[] }).explain_price}
-                  />
-                </div>
-                <div className="mt-3 flex flex-wrap gap-2">
-                  <Link
-                    href={`/itinerary/${item.id ?? "draft"}`}
-                    className={buttonClassName("glass")}
-                  >
-                    View itinerary
-                  </Link>
-                  <Link
-                    href={`/itinerary/${item.id ?? "draft"}?action=quote`}
-                    className={buttonClassName("secondary")}
-                  >
-                    Request quote
-                  </Link>
-                </div>
-                <div className="mt-4">
-                  <PriceLockOption item={item as unknown as Record<string, unknown>} />
-                </div>
-              </li>
-            ))}
->>>>>>> fa11abee
           </ul>
         )}
       </CardGlass>
