import { CardGlass, ExplainPrice, buttonClassName } from "@ecotrips/ui";
import { createEcoTripsFunctionClient } from "@ecotrips/api";
<<<<<<< HEAD
import { InventorySearchInput } from "@ecotrips/types";
import Link from "next/link";
import { PushNotificationBanner } from "../components/PushNotificationBanner";
=======
import { InventorySearchInput, type PriceBreakdown } from "@ecotrips/types";
import Link from "next/link";

import { ResultsList } from "./ResultsList";
>>>>>>> ba4f002f

function parseSearchParams(searchParams: Record<string, string | string[] | undefined>) {
  const destination = typeof searchParams.destination === "string" ? searchParams.destination : "Kigali";
  const startDate = typeof searchParams.startDate === "string" ? searchParams.startDate : new Date().toISOString().slice(0, 10);
  const endDate = typeof searchParams.endDate === "string"
    ? searchParams.endDate
    : new Date(Date.now() + 3 * 24 * 60 * 60 * 1000).toISOString().slice(0, 10);
  const adults = Number(Array.isArray(searchParams.adults) ? searchParams.adults[0] : searchParams.adults ?? 2);
  const children = Number(Array.isArray(searchParams.children) ? searchParams.children[0] : searchParams.children ?? 0);

  const parsed = InventorySearchInput.safeParse({
    destination,
    startDate,
    endDate,
    party: { adults: Number.isFinite(adults) ? adults : 2, children: Number.isFinite(children) ? children : 0 },
  });

  return parsed.success
    ? parsed.data
    : {
        destination,
        startDate,
        endDate,
        party: { adults: 2, children: 0 },
        budgetHint: "balanced" as const,
        locale: "en" as const,
      };
}

async function loadResults(searchParams: Record<string, string | string[] | undefined>) {
  const supabaseUrl = process.env.NEXT_PUBLIC_SUPABASE_URL;
  const anonKey = process.env.NEXT_PUBLIC_SUPABASE_ANON_KEY;
  if (!supabaseUrl || !anonKey) {
    return { items: [], ok: false, cacheHit: true };
  }

export async function generateMetadata({ searchParams }: { searchParams: RawSearchParams }) {
  const input = parseSearchParams(searchParams);
  return createPageMetadata({
    title: `Results · ${input.destination}`,
    description: `Top picks for ${input.destination} between ${input.startDate} and ${input.endDate}.`,
    path: "/results",
  });
}

async function loadPriceBreakdowns(optionIds: string[]): Promise<Map<string, PriceBreakdown>> {
  const supabaseUrl = process.env.NEXT_PUBLIC_SUPABASE_URL;
  const anonKey = process.env.NEXT_PUBLIC_SUPABASE_ANON_KEY;
  if (!supabaseUrl || !anonKey || optionIds.length === 0) {
    return new Map();
  }

  const client = createEcoTripsFunctionClient({
    supabaseUrl,
    anonKey,
    getAccessToken: async () => null,
  });

  try {
    const response = await client.call("helpers.price", { option_ids: optionIds });
    if (!response.ok) {
      return new Map();
    }
    const map = new Map<string, PriceBreakdown>();
    for (const entry of response.breakdowns ?? []) {
      map.set(entry.option_id, entry.breakdown);
    }
    return map;
  } catch (error) {
    console.error("helpers.price failed", error);
    return new Map();
  }
}

export default async function ResultsPage({ searchParams }: { searchParams: Record<string, string | string[] | undefined> }) {
  const input = parseSearchParams(searchParams);
  const results = await loadResults(searchParams);
  const optionIds = results.items
    .map((item) => (typeof item.supplier_hotel_id === "string" ? item.supplier_hotel_id : null))
    .filter((id): id is string => Boolean(id));
  const breakdowns = await loadPriceBreakdowns(optionIds);

  const isOffline = !results.ok || results.cacheHit;
  const defaultCurrency = (results.items[0]?.currency ?? "USD").toUpperCase();

  return (
    <div className="mx-auto flex min-h-screen max-w-3xl flex-col gap-6 px-4 pb-24 pt-10">
      <ResultsList
        title={`Top picks for ${input.destination}`}
        subtitle={`Dates ${input.startDate} → ${input.endDate} · party of ${input.party.adults}${input.party.children ? ` + ${input.party.children} children` : ""}`}
      >
        {results.items.length === 0 ? (
          <PlannerFeatureGate
            debugLabel="results.empty"
            fallback={
              <p className="text-sm text-white/80">
                No live inventory yet. Offline cache fixtures keep the experience responsive while ConciergeGuide monitors supplier
                updates.
              </p>
            }
          >
            <p className="text-sm text-white/80">
              No live inventory yet. Offline cache fixtures keep the experience responsive; PlannerCoPilot will notify once
              suppliers respond.
            </p>
          </PlannerFeatureGate>
        ) : (
          <ul className="space-y-4">
            {results.items.map((item, index) => {
              const optionId = typeof item.supplier_hotel_id === "string" ? item.supplier_hotel_id : `option-${index}`;
              const breakdown = breakdowns.get(optionId) ?? breakdowns.get("default");
              const itinerarySlug = typeof item.id === "string" && item.id.length > 0 ? item.id : "draft";
              return (
                <li key={optionId} className="rounded-2xl border border-white/10 bg-white/5 p-4">
                  <div className="flex flex-wrap items-center justify-between gap-3">
                    <div>
                      <h3 className="text-lg font-semibold">{item.name ?? "Itinerary option"}</h3>
                      <p className="text-sm text-white/70">Supplier {item.supplier ?? "tbd"}</p>
                    </div>
                    <p className="text-base font-semibold text-sky-200">
                      {item.currency ?? "USD"} {Math.round(item.price_cents / 100).toLocaleString()}
                    </p>
                  </div>
                  <div className="mt-3 flex flex-wrap gap-2">
                    <Link href={`/itinerary/${itinerarySlug}`} className={buttonClassName("glass")}>
                      View itinerary
                    </Link>
                    <Link
                      href={`/itinerary/${itinerarySlug}?action=quote`}
                      className={buttonClassName("secondary")}
                    >
                      Request quote
                    </Link>
                  </div>
                  {breakdown && (
                    <div className="mt-4">
                      <ExplainPrice breakdown={breakdown} headline="Fixture pricing" />
                    </div>
                  )}
                </li>
              );
            })}
          </ul>
        )}
      </CardGlass>
      {isOffline && (
        <CardGlass title="Offline fallback" subtitle="Fixtures served within 3 seconds to maintain experience.">
          <p className="text-sm text-white/80">
            inventory-search uses cache-first strategy with breaker + retries. When suppliers are offline we serve curated
            itineraries and log TRANSIENT_RETRY taxonomy entries via withObs.
          </p>
        </CardGlass>
      )}
      <PushNotificationBanner context="results" tags={["results", isOffline ? "offline" : "live"]} />

    </div>
  );
}

function PriceLockOption({ item }: { item: Record<string, unknown> }) {
  const expiresAt = typeof item.hold_expires_at === "string"
    ? item.hold_expires_at
    : typeof item.expires_at === "string"
      ? item.expires_at
      : new Date(Date.now() + 10 * 60 * 1000).toISOString();
  const itineraryId = typeof item.id === "string" ? item.id : "draft";
  const currency = typeof item.currency === "string" ? item.currency : "USD";
  const rawPrice = typeof item.price_cents === "number" ? item.price_cents : Number(item.price_cents ?? 0);
  const priceCents = Number.isFinite(rawPrice) ? rawPrice : 0;
  const displayPrice = Math.max(0, Math.round(priceCents / 100)).toLocaleString();

  return (
    <OptionCard
      title="Lock this fare"
      subtitle="Edge function price-lock-offer uses idempotency so you never double-charge."
      chip={<CountdownChip expiresAt={expiresAt} />}
      actionLabel="Hold price"
      actionHref={`/itinerary/${itineraryId}?action=price-lock`}
    >
      <p>Hold {currency} {displayPrice} for 15 minutes while ConciergeGuide coordinates payment. If suppliers are offline we fall back to fixtures and log it via withObs.</p>
    </OptionCard>
  );
}
<|MERGE_RESOLUTION|>--- conflicted
+++ resolved
@@ -1,15 +1,8 @@
 import { CardGlass, ExplainPrice, buttonClassName } from "@ecotrips/ui";
 import { createEcoTripsFunctionClient } from "@ecotrips/api";
-<<<<<<< HEAD
 import { InventorySearchInput } from "@ecotrips/types";
 import Link from "next/link";
 import { PushNotificationBanner } from "../components/PushNotificationBanner";
-=======
-import { InventorySearchInput, type PriceBreakdown } from "@ecotrips/types";
-import Link from "next/link";
-
-import { ResultsList } from "./ResultsList";
->>>>>>> ba4f002f
 
 function parseSearchParams(searchParams: Record<string, string | string[] | undefined>) {
   const destination = typeof searchParams.destination === "string" ? searchParams.destination : "Kigali";
