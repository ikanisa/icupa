<<<<<<< HEAD
import { CardGlass } from "@ecotrips/ui";
import { createEcoTripsFunctionClient } from "@ecotrips/api";
import { InventorySearchInput } from "@ecotrips/types";

import { ResultsList } from "./ResultsList";

function parseSearchParams(searchParams: Record<string, string | string[] | undefined>) {
  const destination = typeof searchParams.destination === "string" ? searchParams.destination : "Kigali";
  const startDate = typeof searchParams.startDate === "string" ? searchParams.startDate : new Date().toISOString().slice(0, 10);
  const endDate = typeof searchParams.endDate === "string"
    ? searchParams.endDate
    : new Date(Date.now() + 3 * 24 * 60 * 60 * 1000).toISOString().slice(0, 10);
  const adults = Number(Array.isArray(searchParams.adults) ? searchParams.adults[0] : searchParams.adults ?? 2);
  const children = Number(Array.isArray(searchParams.children) ? searchParams.children[0] : searchParams.children ?? 0);

  const parsed = InventorySearchInput.safeParse({
    destination,
    startDate,
    endDate,
    party: { adults: Number.isFinite(adults) ? adults : 2, children: Number.isFinite(children) ? children : 0 },
  });

  return parsed.success
    ? parsed.data
    : {
        destination,
        startDate,
        endDate,
        party: { adults: 2, children: 0 },
        budgetHint: "balanced" as const,
        locale: "en" as const,
      };
}

async function loadResults(searchParams: Record<string, string | string[] | undefined>) {
  const supabaseUrl = process.env.NEXT_PUBLIC_SUPABASE_URL;
  const anonKey = process.env.NEXT_PUBLIC_SUPABASE_ANON_KEY;
  if (!supabaseUrl || !anonKey) {
    return { items: [], ok: false, cacheHit: true };
  }
=======
import { CardGlass, buttonClassName } from "@ecotrips/ui";
import Link from "next/link";

import { createPageMetadata } from "../../../lib/seo/metadata";
import { loadInventorySearch, parseSearchParams } from "../../../lib/loaders/search";
import type { RawSearchParams } from "../../../lib/loaders/search";
import { PublicPage } from "../components/PublicPage";
import { ResultsHydrator } from "./ResultsHydrator";
>>>>>>> 083a2ed4

export async function generateMetadata({ searchParams }: { searchParams: RawSearchParams }) {
  const input = parseSearchParams(searchParams);
  return createPageMetadata({
    title: `Results · ${input.destination}`,
    description: `Top picks for ${input.destination} between ${input.startDate} and ${input.endDate}.`,
    path: "/results",
  });
}

export default async function ResultsPage({ searchParams }: { searchParams: RawSearchParams }) {
  const input = parseSearchParams(searchParams);
  const results = await loadInventorySearch(searchParams);

  const isOffline = !results.ok || results.cacheHit;
  const defaultCurrency = (results.items[0]?.currency ?? "USD").toUpperCase();

  return (
<<<<<<< HEAD
    <div className="mx-auto flex min-h-screen max-w-3xl flex-col gap-6 px-4 pb-24 pt-10">
      <ResultsList
        title={`Top picks for ${input.destination}`}
        subtitle={`Dates ${input.startDate} → ${input.endDate} · party of ${input.party.adults}${input.party.children ? ` + ${input.party.children} children` : ""}`}
        items={results.items as Array<{ id?: string; name?: string; supplier?: string; price_cents: number; currency?: string }>}
        defaultCurrency={defaultCurrency}
      />
=======
    <PublicPage>
      <ResultsHydrator input={input} results={results} />
      <CardGlass
        title={`Top picks for ${input.destination}`}
        subtitle={`Dates ${input.startDate} → ${input.endDate} · party of ${input.party.adults}${input.party.children ? ` + ${input.party.children} children` : ""}`}
      >
        {results.items.length === 0 ? (
          <PlannerFeatureGate
            debugLabel="results.empty"
            fallback={
              <p className="text-sm text-white/80">
                No live inventory yet. Offline cache fixtures keep the experience responsive while ConciergeGuide monitors supplier
                updates.
              </p>
            }
          >
            <p className="text-sm text-white/80">
              No live inventory yet. Offline cache fixtures keep the experience responsive; PlannerCoPilot will notify once
              suppliers respond.
            </p>
          </PlannerFeatureGate>
        ) : (
          <ul className="space-y-4">
            {results.items.map((item) => (
              <li key={item.id} className="rounded-2xl border border-white/10 bg-white/5 p-4">
                <div className="flex flex-wrap items-center justify-between gap-3">
                  <div>
                    <h3 className="text-lg font-semibold">{item.name ?? "Itinerary option"}</h3>
                    <p className="text-sm text-white/70">Supplier {item.supplier ?? "tbd"}</p>
                  </div>
                  <ExplainPrice
                    amountCents={typeof item.price_cents === "number" ? item.price_cents : 0}
                    currency={item.currency ?? "USD"}
                    breakdown={(item as { explain_price?: string[] }).explain_price}
                  />
                </div>
                <div className="mt-3 flex flex-wrap gap-2">
                  <Link
                    href={`/itinerary/${item.id ?? "draft"}`}
                    className={buttonClassName("glass")}
                  >
                    View itinerary
                  </Link>
                  <Link
                    href={`/itinerary/${item.id ?? "draft"}?action=quote`}
                    className={buttonClassName("secondary")}
                  >
                    Request quote
                  </Link>
                </div>
                <div className="mt-4">
                  <PriceLockOption item={item as unknown as Record<string, unknown>} />
                </div>
              </li>
            ))}
          </ul>
        )}
      </CardGlass>
>>>>>>> 083a2ed4
      {isOffline && (
        <CardGlass title="Offline fallback" subtitle="Fixtures served within 3 seconds to maintain experience.">
          <p className="text-sm text-white/80">
            inventory-search uses cache-first strategy with breaker + retries. When suppliers are offline we serve curated
            itineraries and log TRANSIENT_RETRY taxonomy entries via withObs.
          </p>
        </CardGlass>
      )}
    </PublicPage>
  );
}

function PriceLockOption({ item }: { item: Record<string, unknown> }) {
  const expiresAt = typeof item.hold_expires_at === "string"
    ? item.hold_expires_at
    : typeof item.expires_at === "string"
      ? item.expires_at
      : new Date(Date.now() + 10 * 60 * 1000).toISOString();
  const itineraryId = typeof item.id === "string" ? item.id : "draft";
  const currency = typeof item.currency === "string" ? item.currency : "USD";
  const rawPrice = typeof item.price_cents === "number" ? item.price_cents : Number(item.price_cents ?? 0);
  const priceCents = Number.isFinite(rawPrice) ? rawPrice : 0;
  const displayPrice = Math.max(0, Math.round(priceCents / 100)).toLocaleString();

  return (
    <OptionCard
      title="Lock this fare"
      subtitle="Edge function price-lock-offer uses idempotency so you never double-charge."
      chip={<CountdownChip expiresAt={expiresAt} />}
      actionLabel="Hold price"
      actionHref={`/itinerary/${itineraryId}?action=price-lock`}
    >
      <p>Hold {currency} {displayPrice} for 15 minutes while ConciergeGuide coordinates payment. If suppliers are offline we fall back to fixtures and log it via withObs.</p>
    </OptionCard>
  );
}
<|MERGE_RESOLUTION|>--- conflicted
+++ resolved
@@ -1,4 +1,3 @@
-<<<<<<< HEAD
 import { CardGlass } from "@ecotrips/ui";
 import { createEcoTripsFunctionClient } from "@ecotrips/api";
 import { InventorySearchInput } from "@ecotrips/types";
@@ -39,16 +38,6 @@
   if (!supabaseUrl || !anonKey) {
     return { items: [], ok: false, cacheHit: true };
   }
-=======
-import { CardGlass, buttonClassName } from "@ecotrips/ui";
-import Link from "next/link";
-
-import { createPageMetadata } from "../../../lib/seo/metadata";
-import { loadInventorySearch, parseSearchParams } from "../../../lib/loaders/search";
-import type { RawSearchParams } from "../../../lib/loaders/search";
-import { PublicPage } from "../components/PublicPage";
-import { ResultsHydrator } from "./ResultsHydrator";
->>>>>>> 083a2ed4
 
 export async function generateMetadata({ searchParams }: { searchParams: RawSearchParams }) {
   const input = parseSearchParams(searchParams);
@@ -67,7 +56,6 @@
   const defaultCurrency = (results.items[0]?.currency ?? "USD").toUpperCase();
 
   return (
-<<<<<<< HEAD
     <div className="mx-auto flex min-h-screen max-w-3xl flex-col gap-6 px-4 pb-24 pt-10">
       <ResultsList
         title={`Top picks for ${input.destination}`}
@@ -75,66 +63,6 @@
         items={results.items as Array<{ id?: string; name?: string; supplier?: string; price_cents: number; currency?: string }>}
         defaultCurrency={defaultCurrency}
       />
-=======
-    <PublicPage>
-      <ResultsHydrator input={input} results={results} />
-      <CardGlass
-        title={`Top picks for ${input.destination}`}
-        subtitle={`Dates ${input.startDate} → ${input.endDate} · party of ${input.party.adults}${input.party.children ? ` + ${input.party.children} children` : ""}`}
-      >
-        {results.items.length === 0 ? (
-          <PlannerFeatureGate
-            debugLabel="results.empty"
-            fallback={
-              <p className="text-sm text-white/80">
-                No live inventory yet. Offline cache fixtures keep the experience responsive while ConciergeGuide monitors supplier
-                updates.
-              </p>
-            }
-          >
-            <p className="text-sm text-white/80">
-              No live inventory yet. Offline cache fixtures keep the experience responsive; PlannerCoPilot will notify once
-              suppliers respond.
-            </p>
-          </PlannerFeatureGate>
-        ) : (
-          <ul className="space-y-4">
-            {results.items.map((item) => (
-              <li key={item.id} className="rounded-2xl border border-white/10 bg-white/5 p-4">
-                <div className="flex flex-wrap items-center justify-between gap-3">
-                  <div>
-                    <h3 className="text-lg font-semibold">{item.name ?? "Itinerary option"}</h3>
-                    <p className="text-sm text-white/70">Supplier {item.supplier ?? "tbd"}</p>
-                  </div>
-                  <ExplainPrice
-                    amountCents={typeof item.price_cents === "number" ? item.price_cents : 0}
-                    currency={item.currency ?? "USD"}
-                    breakdown={(item as { explain_price?: string[] }).explain_price}
-                  />
-                </div>
-                <div className="mt-3 flex flex-wrap gap-2">
-                  <Link
-                    href={`/itinerary/${item.id ?? "draft"}`}
-                    className={buttonClassName("glass")}
-                  >
-                    View itinerary
-                  </Link>
-                  <Link
-                    href={`/itinerary/${item.id ?? "draft"}?action=quote`}
-                    className={buttonClassName("secondary")}
-                  >
-                    Request quote
-                  </Link>
-                </div>
-                <div className="mt-4">
-                  <PriceLockOption item={item as unknown as Record<string, unknown>} />
-                </div>
-              </li>
-            ))}
-          </ul>
-        )}
-      </CardGlass>
->>>>>>> 083a2ed4
       {isOffline && (
         <CardGlass title="Offline fallback" subtitle="Fixtures served within 3 seconds to maintain experience.">
           <p className="text-sm text-white/80">
