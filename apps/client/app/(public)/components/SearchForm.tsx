"use client";

import { useEffect, useMemo, useState } from "react";
import { useRouter } from "next/navigation";
<<<<<<< HEAD
import { Button, useFeatureFlag } from "@ecotrips/ui";
import { InventorySearchInput } from "@ecotrips/types";
=======
import { Button } from "@ecotrips/ui";
import { InventorySearchInput, type SearchPlace } from "@ecotrips/types";

import { SearchSuggestions } from "../search/SearchSuggestions";
import { useSearchPlaces } from "../search/useSearchPlaces";
>>>>>>> 9cf46765

import { useAnalytics } from "./useAnalytics";

export function SearchForm() {
  const router = useRouter();
  const [destination, setDestination] = useState("Kigali");
  const [startDate, setStartDate] = useState("");
  const [endDate, setEndDate] = useState("");
  const [adults, setAdults] = useState(2);
  const [children, setChildren] = useState(0);
  const [error, setError] = useState<string | null>(null);
<<<<<<< HEAD
  const { track } = useAnalytics();
  const chipsTop = useFeatureFlag("client.suggestion_chips.top");

  useEffect(() => {
    if (typeof window === "undefined") return;
    if (!sessionStorage.getItem("ecotrips_session")) {
      sessionStorage.setItem("ecotrips_session", crypto.randomUUID());
    }
  }, []);

  const suggestions = useMemo(
    () => [
      { label: "Akagera safari", value: "Akagera" },
      { label: "Nyungwe canopy", value: "Nyungwe" },
      { label: "Lake Kivu retreat", value: "Lake Kivu" },
    ],
    [],
  );
=======
  const [isFocused, setIsFocused] = useState(false);

  const suggestions = useSearchPlaces(destination);

  const onSuggestionSelect = (item: SearchPlace) => {
    setDestination(item.title);
    setIsFocused(false);
    setError(null);
  };
>>>>>>> 9cf46765

  const submit = () => {
    setError(null);
    const result = InventorySearchInput.safeParse({
      destination,
      startDate: startDate || new Date().toISOString().slice(0, 10),
      endDate: endDate || new Date(Date.now() + 3 * 24 * 60 * 60 * 1000).toISOString().slice(0, 10),
      party: { adults, children },
    });

    if (!result.success) {
      setError("Check your travel dates and party size.");
      return;
    }

    const params = new URLSearchParams({
      destination: result.data.destination,
      startDate: result.data.startDate,
      endDate: result.data.endDate,
      adults: String(result.data.party.adults),
      children: String(result.data.party.children ?? 0),
    });
    router.push(`/results?${params.toString()}`);
    track("search_submitted", {
      destination: result.data.destination,
      startDate: result.data.startDate,
      endDate: result.data.endDate,
      adults: result.data.party.adults,
      children: result.data.party.children ?? 0,
    });
  };

  const renderSuggestionChips = (
    <div className="flex flex-wrap gap-2">
      {suggestions.map((suggestion) => (
        <button
          key={suggestion.value}
          type="button"
          onClick={() => {
            setDestination(suggestion.value);
            track("suggestion_chip_selected", { destination: suggestion.value });
          }}
          className="rounded-full border border-white/10 bg-white/10 px-3 py-1 text-xs font-medium text-white/80 transition-colors hover:border-sky-300 hover:text-white"
        >
          {suggestion.label}
        </button>
      ))}
    </div>
  );

  return (
    <div className="space-y-4">
      {chipsTop && (
        <div className="rounded-2xl border border-white/10 bg-white/5 p-3 text-xs text-white/70">
          <p className="mb-2 font-semibold text-white">Popular intents</p>
          {renderSuggestionChips}
        </div>
      )}
      <label className="flex flex-col gap-2 text-sm">
        <span>Destination</span>
        <input
          value={destination}
          onChange={(event) => setDestination(event.target.value)}
          onFocus={() => setIsFocused(true)}
          onBlur={() => setIsFocused(false)}
          className="rounded-2xl border border-white/15 bg-white/5 px-4 py-3 text-white placeholder-white/40 focus:outline-none focus:ring-2 focus:ring-sky-400"
          placeholder="Akagera, Nyungwe, Kigali..."
        />
        <SearchSuggestions
          query={destination}
          items={suggestions.items}
          status={suggestions.status}
          fallback={suggestions.fallback}
          source={suggestions.source}
          error={suggestions.error}
          visible={isFocused}
          onSelect={onSuggestionSelect}
        />
      </label>
      <div className="grid grid-cols-2 gap-4 text-sm">
        <label className="flex flex-col gap-2">
          <span>Start date</span>
          <input
            type="date"
            value={startDate}
            onChange={(event) => setStartDate(event.target.value)}
            className="rounded-2xl border border-white/15 bg-white/5 px-4 py-3 text-white focus:outline-none focus:ring-2 focus:ring-sky-400"
          />
        </label>
        <label className="flex flex-col gap-2">
          <span>End date</span>
          <input
            type="date"
            value={endDate}
            onChange={(event) => setEndDate(event.target.value)}
            className="rounded-2xl border border-white/15 bg-white/5 px-4 py-3 text-white focus:outline-none focus:ring-2 focus:ring-sky-400"
          />
        </label>
      </div>
      <div className="grid grid-cols-2 gap-4 text-sm">
        <label className="flex flex-col gap-2">
          <span>Adults</span>
          <input
            type="number"
            min={1}
            value={adults}
            onChange={(event) => setAdults(Number(event.target.value))}
            className="rounded-2xl border border-white/15 bg-white/5 px-4 py-3 text-white focus:outline-none focus:ring-2 focus:ring-sky-400"
          />
        </label>
        <label className="flex flex-col gap-2">
          <span>Children</span>
          <input
            type="number"
            min={0}
            value={children}
            onChange={(event) => setChildren(Number(event.target.value))}
            className="rounded-2xl border border-white/15 bg-white/5 px-4 py-3 text-white focus:outline-none focus:ring-2 focus:ring-sky-400"
          />
        </label>
      </div>
      {error && <p className="text-sm text-rose-200">{error}</p>}
      {!chipsTop && (
        <div className="rounded-2xl border border-white/10 bg-white/5 p-3 text-xs text-white/70">
          <p className="mb-2 font-semibold text-white">Popular intents</p>
          {renderSuggestionChips}
        </div>
      )}
      <Button fullWidth onClick={submit}>
        Search inventory
      </Button>
    </div>
  );
}<|MERGE_RESOLUTION|>--- conflicted
+++ resolved
@@ -2,16 +2,8 @@
 
 import { useEffect, useMemo, useState } from "react";
 import { useRouter } from "next/navigation";
-<<<<<<< HEAD
 import { Button, useFeatureFlag } from "@ecotrips/ui";
 import { InventorySearchInput } from "@ecotrips/types";
-=======
-import { Button } from "@ecotrips/ui";
-import { InventorySearchInput, type SearchPlace } from "@ecotrips/types";
-
-import { SearchSuggestions } from "../search/SearchSuggestions";
-import { useSearchPlaces } from "../search/useSearchPlaces";
->>>>>>> 9cf46765
 
 import { useAnalytics } from "./useAnalytics";
 
@@ -23,7 +15,6 @@
   const [adults, setAdults] = useState(2);
   const [children, setChildren] = useState(0);
   const [error, setError] = useState<string | null>(null);
-<<<<<<< HEAD
   const { track } = useAnalytics();
   const chipsTop = useFeatureFlag("client.suggestion_chips.top");
 
@@ -42,17 +33,6 @@
     ],
     [],
   );
-=======
-  const [isFocused, setIsFocused] = useState(false);
-
-  const suggestions = useSearchPlaces(destination);
-
-  const onSuggestionSelect = (item: SearchPlace) => {
-    setDestination(item.title);
-    setIsFocused(false);
-    setError(null);
-  };
->>>>>>> 9cf46765
 
   const submit = () => {
     setError(null);
