"use client";

import { useEffect, useMemo, useState } from "react";
import { useRouter } from "next/navigation";
import { Button, useFeatureFlag } from "@ecotrips/ui";
import { InventorySearchInput } from "@ecotrips/types";

<<<<<<< HEAD
import { useAppStore } from "../../../lib/state/appStore";
=======
import { useAnalytics } from "./useAnalytics";
>>>>>>> f2ee50bb

export function SearchForm() {
  const router = useRouter();
  const [destination, setDestination] = useState("Kigali");
  const [startDate, setStartDate] = useState("");
  const [endDate, setEndDate] = useState("");
  const [adults, setAdults] = useState(2);
  const [children, setChildren] = useState(0);
  const [error, setError] = useState<string | null>(null);
<<<<<<< HEAD
  const setSearchInput = useAppStore((state) => state.setSearchInput);
  const setSearchResults = useAppStore((state) => state.setSearchResults);
=======
  const { track } = useAnalytics();
  const chipsTop = useFeatureFlag("client.suggestion_chips.top");

  useEffect(() => {
    if (typeof window === "undefined") return;
    if (!sessionStorage.getItem("ecotrips_session")) {
      sessionStorage.setItem("ecotrips_session", crypto.randomUUID());
    }
  }, []);

  const suggestions = useMemo(
    () => [
      { label: "Akagera safari", value: "Akagera" },
      { label: "Nyungwe canopy", value: "Nyungwe" },
      { label: "Lake Kivu retreat", value: "Lake Kivu" },
    ],
    [],
  );
>>>>>>> f2ee50bb

  const submit = () => {
    setError(null);
    const result = InventorySearchInput.safeParse({
      destination,
      startDate: startDate || new Date().toISOString().slice(0, 10),
      endDate: endDate || new Date(Date.now() + 3 * 24 * 60 * 60 * 1000).toISOString().slice(0, 10),
      party: { adults, children },
    });

    if (!result.success) {
      setError("Check your travel dates and party size.");
      return;
    }

    const params = new URLSearchParams({
      destination: result.data.destination,
      startDate: result.data.startDate,
      endDate: result.data.endDate,
      adults: String(result.data.party.adults),
      children: String(result.data.party.children ?? 0),
    });
    setSearchInput(result.data);
    setSearchResults(null);
    router.push(`/results?${params.toString()}`);
    track("search_submitted", {
      destination: result.data.destination,
      startDate: result.data.startDate,
      endDate: result.data.endDate,
      adults: result.data.party.adults,
      children: result.data.party.children ?? 0,
    });
  };

  const renderSuggestionChips = (
    <div className="flex flex-wrap gap-2">
      {suggestions.map((suggestion) => (
        <button
          key={suggestion.value}
          type="button"
          onClick={() => {
            setDestination(suggestion.value);
            track("suggestion_chip_selected", { destination: suggestion.value });
          }}
          className="rounded-full border border-white/10 bg-white/10 px-3 py-1 text-xs font-medium text-white/80 transition-colors hover:border-sky-300 hover:text-white"
        >
          {suggestion.label}
        </button>
      ))}
    </div>
  );

  return (
    <div className="space-y-4">
      {chipsTop && (
        <div className="rounded-2xl border border-white/10 bg-white/5 p-3 text-xs text-white/70">
          <p className="mb-2 font-semibold text-white">Popular intents</p>
          {renderSuggestionChips}
        </div>
      )}
      <label className="flex flex-col gap-2 text-sm">
        <span>Destination</span>
        <input
          value={destination}
          onChange={(event) => setDestination(event.target.value)}
          onFocus={() => setIsFocused(true)}
          onBlur={() => setIsFocused(false)}
          className="rounded-2xl border border-white/15 bg-white/5 px-4 py-3 text-white placeholder-white/40 focus:outline-none focus:ring-2 focus:ring-sky-400"
          placeholder="Akagera, Nyungwe, Kigali..."
        />
        <SearchSuggestions
          query={destination}
          items={suggestions.items}
          status={suggestions.status}
          fallback={suggestions.fallback}
          source={suggestions.source}
          error={suggestions.error}
          visible={isFocused}
          onSelect={onSuggestionSelect}
        />
      </label>
      <div className="grid grid-cols-2 gap-4 text-sm">
        <label className="flex flex-col gap-2">
          <span>Start date</span>
          <input
            type="date"
            value={startDate}
            onChange={(event) => setStartDate(event.target.value)}
            className="rounded-2xl border border-white/15 bg-white/5 px-4 py-3 text-white focus:outline-none focus:ring-2 focus:ring-sky-400"
          />
        </label>
        <label className="flex flex-col gap-2">
          <span>End date</span>
          <input
            type="date"
            value={endDate}
            onChange={(event) => setEndDate(event.target.value)}
            className="rounded-2xl border border-white/15 bg-white/5 px-4 py-3 text-white focus:outline-none focus:ring-2 focus:ring-sky-400"
          />
        </label>
      </div>
      <div className="grid grid-cols-2 gap-4 text-sm">
        <label className="flex flex-col gap-2">
          <span>Adults</span>
          <input
            type="number"
            min={1}
            value={adults}
            onChange={(event) => setAdults(Number(event.target.value))}
            className="rounded-2xl border border-white/15 bg-white/5 px-4 py-3 text-white focus:outline-none focus:ring-2 focus:ring-sky-400"
          />
        </label>
        <label className="flex flex-col gap-2">
          <span>Children</span>
          <input
            type="number"
            min={0}
            value={children}
            onChange={(event) => setChildren(Number(event.target.value))}
            className="rounded-2xl border border-white/15 bg-white/5 px-4 py-3 text-white focus:outline-none focus:ring-2 focus:ring-sky-400"
          />
        </label>
      </div>
      {error && <p className="text-sm text-rose-200">{error}</p>}
      {!chipsTop && (
        <div className="rounded-2xl border border-white/10 bg-white/5 p-3 text-xs text-white/70">
          <p className="mb-2 font-semibold text-white">Popular intents</p>
          {renderSuggestionChips}
        </div>
      )}
      <Button fullWidth onClick={submit}>
        Search inventory
      </Button>
    </div>
  );
}<|MERGE_RESOLUTION|>--- conflicted
+++ resolved
@@ -5,11 +5,7 @@
 import { Button, useFeatureFlag } from "@ecotrips/ui";
 import { InventorySearchInput } from "@ecotrips/types";
 
-<<<<<<< HEAD
 import { useAppStore } from "../../../lib/state/appStore";
-=======
-import { useAnalytics } from "./useAnalytics";
->>>>>>> f2ee50bb
 
 export function SearchForm() {
   const router = useRouter();
@@ -19,29 +15,8 @@
   const [adults, setAdults] = useState(2);
   const [children, setChildren] = useState(0);
   const [error, setError] = useState<string | null>(null);
-<<<<<<< HEAD
   const setSearchInput = useAppStore((state) => state.setSearchInput);
   const setSearchResults = useAppStore((state) => state.setSearchResults);
-=======
-  const { track } = useAnalytics();
-  const chipsTop = useFeatureFlag("client.suggestion_chips.top");
-
-  useEffect(() => {
-    if (typeof window === "undefined") return;
-    if (!sessionStorage.getItem("ecotrips_session")) {
-      sessionStorage.setItem("ecotrips_session", crypto.randomUUID());
-    }
-  }, []);
-
-  const suggestions = useMemo(
-    () => [
-      { label: "Akagera safari", value: "Akagera" },
-      { label: "Nyungwe canopy", value: "Nyungwe" },
-      { label: "Lake Kivu retreat", value: "Lake Kivu" },
-    ],
-    [],
-  );
->>>>>>> f2ee50bb
 
   const submit = () => {
     setError(null);
