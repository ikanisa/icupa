"use client";

<<<<<<< HEAD
import { useEffect, useMemo, useState } from "react";
import { Button, Toast } from "@ecotrips/ui";
import { CheckoutInput } from "@ecotrips/types";
import { createEcoTripsFunctionClient } from "@ecotrips/api";
import { createClientComponentClient } from "@supabase/auth-helpers-nextjs";
import type { Session } from "@supabase/supabase-js";

const SUPABASE_URL = process.env.NEXT_PUBLIC_SUPABASE_URL;
const SUPABASE_ANON_KEY = process.env.NEXT_PUBLIC_SUPABASE_ANON_KEY;
const ALLOW_ANON_CHECKOUT = process.env.NEXT_PUBLIC_CHECKOUT_ALLOW_ANON === "1";

type ToastState = { id: string; title: string; description?: string } | null;

type BlockingMessageProps = { title: string; description: string };

function BlockingMessage({ title, description }: BlockingMessageProps) {
  return (
    <div className="space-y-2 rounded-2xl border border-red-500/40 bg-red-500/10 p-6 text-sm text-red-50">
      <p className="font-semibold text-red-100">{title}</p>
      <p className="text-red-200">{description}</p>
    </div>
  );
}
=======
import { useMemo, useState } from "react";
import { Button, Toast } from "@ecotrips/ui";
import { CheckoutInput } from "@ecotrips/types";

import { useOptionalFunctionClient } from "../../../lib/api/client-provider";
import { useAppStore } from "../../../lib/state/appStore";
>>>>>>> 6875f3ed

export function CheckoutForm({ itineraryId }: { itineraryId: string }) {
  const [amount, setAmount] = useState(182000);
  const [currency, setCurrency] = useState("USD");
<<<<<<< HEAD
  const [intent, setIntent] = useState<string | null>(null);
  const [toast, setToast] = useState<ToastState>(null);
  const [pending, setPending] = useState(false);
  const [sessionReady, setSessionReady] = useState(false);
  const [sessionAvailable, setSessionAvailable] = useState(false);
  const [authError, setAuthError] = useState<string | null>(
    SUPABASE_URL && SUPABASE_ANON_KEY
      ? null
      : "Checkout unavailable. Configure NEXT_PUBLIC_SUPABASE_URL and NEXT_PUBLIC_SUPABASE_ANON_KEY.",
  );
  const [accessToken, setAccessToken] = useState<string | null>(null);

  useEffect(() => {
    if (!SUPABASE_URL || !SUPABASE_ANON_KEY) {
      setSessionReady(true);
      setSessionAvailable(false);
      return;
    }

    const supabase = createClientComponentClient({
      supabaseUrl: SUPABASE_URL,
      supabaseKey: SUPABASE_ANON_KEY,
    });

    let mounted = true;

    const syncSession = (session: Session | null) => {
      if (!mounted) return;
      const hasSession = Boolean(session);
      setSessionAvailable(hasSession);
      setAccessToken(session?.access_token ?? null);
      if (!hasSession && !ALLOW_ANON_CHECKOUT) {
        setAuthError("Sign in to continue checkout.");
      } else {
        setAuthError(null);
      }
      setSessionReady(true);
    };

    supabase.auth.getSession().then(({ data, error }) => {
      if (!mounted) return;
      if (error) {
        setAuthError(`Unable to load session: ${error.message}`);
        setSessionReady(true);
        setSessionAvailable(false);
        return;
      }
      syncSession(data.session ?? null);
    });

    const { data: authListener } = supabase.auth.onAuthStateChange((_event, session) => {
      syncSession(session);
    });

    return () => {
      mounted = false;
      authListener?.subscription.unsubscribe();
    };
  }, []);

  const client = useMemo(() => {
    if (!SUPABASE_URL || !SUPABASE_ANON_KEY) return null;
    return createEcoTripsFunctionClient({
      supabaseUrl: SUPABASE_URL,
      anonKey: SUPABASE_ANON_KEY,
      getAccessToken: async () => accessToken,
    });
  }, [accessToken]);

  const interpretError = (error: unknown): ToastState => {
    const fallback: ToastState = {
      id: "checkout_error",
      title: "Checkout failed",
      description: "An unexpected error occurred while creating the payment intent.",
    };

    const message = error instanceof Error ? error.message : String(error ?? "");
    const jsonStart = message.indexOf("{");
    let parsed: Record<string, unknown> | null = null;
    if (jsonStart >= 0) {
      try {
        parsed = JSON.parse(message.slice(jsonStart));
      } catch (_err) {
        parsed = null;
      }
    }

    if (parsed && Array.isArray(parsed.errors) && parsed.errors.length > 0) {
      const description = parsed.errors.map((item) => String(item)).join("\n");
      return {
        id: "validation",
        title: "Fix checkout inputs",
        description,
      };
    }

    if (parsed && typeof parsed.error === "string" && parsed.error === "stripe_unavailable") {
      const requestId = typeof parsed.request_id === "string" ? parsed.request_id : null;
      const fallbackMode = typeof parsed.fallback_mode === "string" ? parsed.fallback_mode : null;
      const reason = typeof parsed.message === "string"
        ? parsed.message
        : "Stripe temporarily unavailable.";
      const suffix = [
        requestId ? `Request ${requestId}` : null,
        fallbackMode ? `mode ${fallbackMode}` : null,
      ]
        .filter(Boolean)
        .join(" · ");
      return {
        id: "stripe_unavailable",
        title: "Stripe unavailable",
        description: suffix ? `${reason} (${suffix}).` : reason,
      };
    }

    const normalized = message.toLowerCase();
    if (normalized.includes("23505") || normalized.includes("duplicate key") || normalized.includes("idempotency")) {
      return {
        id: "idempotency_conflict",
        title: "Payment already initialized",
        description:
          "An existing payment intent already exists for this itinerary. Refresh to reuse it or adjust the idempotency key.",
      };
    }

    if (parsed && typeof parsed.message === "string" && parsed.message.toLowerCase().includes("idempotency")) {
      return {
        id: "idempotency_conflict",
        title: "Payment already initialized",
        description: parsed.message,
      };
    }

    return fallback;
  };
=======
  const [toast, setToast] = useState<{ id: string; title: string; description?: string } | null>(null);
  const optionalClient = useOptionalFunctionClient();
  const checkoutResult = useAppStore((state) => state.checkoutResult);
  const setCheckoutResult = useAppStore((state) => state.setCheckoutResult);
  const setCheckoutLastInput = useAppStore((state) => state.setCheckoutLastInput);
  const resetCheckout = useAppStore((state) => state.resetCheckout);
  const checkoutIntent = checkoutResult?.payment_intent_id ?? null;
>>>>>>> 6875f3ed

  const baseIdempotencyKey = useMemo(() => `intent-${itineraryId}`, [itineraryId]);

  const deriveFailureCode = (error: unknown): string => {
    const message = error instanceof Error ? error.message : String(error ?? "");
    if (message.includes("stripe_unavailable") || message.includes("429")) {
      return "stripe_unavailable";
    }
    if (message.toLowerCase().includes("declined")) {
      return "card_declined";
    }
    return "unknown";
  };

  const resolveEscalation = async (
    client: Awaited<typeof clientPromise>,
    payload: CheckoutInput,
    error: unknown,
  ) => {
    if (!client) {
      setToast({ id: "offline", title: "Offline mode", description: "Cannot load escalation guidance without auth." });
      return;
    }
    const failureCode = deriveFailureCode(error);
    try {
      const response = await client.call(
        "checkout.escalate",
        {
          itineraryId: payload.itineraryId,
          paymentId: intent ?? undefined,
          failureCode,
          idempotencyKey: payload.idempotencyKey,
          amountCents: payload.amountCents,
          currency: payload.currency,
        },
        { idempotencyKey: `escalate-${payload.idempotencyKey}` },
      );
      setEscalation(response);
      setToast({ id: "escalate", title: "Checkout failed", description: response.summary });
    } catch (escalateError) {
      console.error("payment-escalate", escalateError);
      setToast({ id: "error", title: "Checkout failed", description: "Could not load escalation guidance." });
    }
  };

  const submit = async (overrides?: Partial<CheckoutInput>) => {
    const parsed = CheckoutInput.safeParse({
      itineraryId,
      quoteId: itineraryId,
      amountCents: overrides?.amountCents ?? amount,
      currency: overrides?.currency ?? currency,
      paymentProvider: overrides?.paymentProvider ?? "stripe",
      idempotencyKey: overrides?.idempotencyKey ?? baseIdempotencyKey,
    });
    if (!parsed.success) {
<<<<<<< HEAD
      const details = parsed.error.issues.map((issue) => issue.message).join("\n");
      setToast({
        id: "validation",
        title: "Fix checkout inputs",
        description: details || "Amount and currency required.",
      });
      return;
    }

    if (!client) {
      setToast({
        id: "offline",
        title: "Checkout unavailable",
        description: "Supabase client unavailable. Check environment configuration and authentication state.",
      });
=======
      setToast({ id: "validation", title: "Fix checkout inputs", description: "Amount and currency required." });
      resetCheckout();
      return;
    }
    setCheckoutLastInput(parsed.data);
    const client = optionalClient;
    if (!client) {
      setToast({ id: "offline", title: "Offline mode", description: "Showing ledger fixtures until auth is granted." });
      setCheckoutResult(null);
>>>>>>> 6875f3ed
      return;
    }

    try {
<<<<<<< HEAD
      setPending(true);
      const response = await client.call("checkout.intent", parsed.data, {
        idempotencyKey: parsed.data.idempotencyKey,
      });
      const paymentIntentId =
        response.payment_intent_id ?? (response as { payment_intent?: string }).payment_intent ?? null;
      setIntent(paymentIntentId);

      const fallbackDetails = response as { fallback?: boolean; fallback_reason?: string; request_id?: string };
      if (fallbackDetails.fallback) {
        setToast({
          id: "fallback",
          title: "Stripe fallback active",
          description:
            fallbackDetails.fallback_reason ??
            "Stripe degraded. Using mock payment intent while live mode is unavailable.",
        });
        return;
      }

      setToast({
        id: "success",
        title: "Checkout ready",
        description: paymentIntentId ? `Intent ${paymentIntentId}` : "Payment intent created.",
      });
    } catch (error) {
      console.error(error);
      setToast(interpretError(error));
    } finally {
      setPending(false);
=======
      setIsSubmitting(true);
      const response = await client.call("checkout.intent", parsed.data, { idempotencyKey: parsed.data.idempotencyKey });
      setCheckoutResult(response);
      setToast({ id: "success", title: "Checkout ready", description: `Intent ${response.payment_intent_id ?? "fixture"}` });
      setEscalation(null);
      return true;
    } catch (error) {
      console.error(error);
      setCheckoutResult(null);
      setToast({ id: "error", title: "Checkout failed", description: "Using PAYMENT_MOCK fallback." });
>>>>>>> 6875f3ed
    }
  };

  if (!SUPABASE_URL || !SUPABASE_ANON_KEY) {
    return (
      <BlockingMessage
        title="Supabase configuration missing"
        description="Checkout requires NEXT_PUBLIC_SUPABASE_URL and NEXT_PUBLIC_SUPABASE_ANON_KEY to be set in the environment."
      />
    );
  }

  if (!sessionReady) {
    return (
      <div className="space-y-2 rounded-2xl border border-white/15 bg-white/5 p-6 text-sm text-white/70">
        <p className="font-semibold">Preparing checkout…</p>
        <p>Validating Supabase session before enabling payment intents.</p>
      </div>
    );
  }

  if (!ALLOW_ANON_CHECKOUT && !sessionAvailable) {
    return (
      <BlockingMessage
        title="Sign in required"
        description={authError ?? "Authenticate before creating a payment intent."}
      />
    );
  }

  return (
    <div className="space-y-4">
      {authError && ALLOW_ANON_CHECKOUT && (
        <div className="rounded-2xl border border-amber-500/40 bg-amber-500/10 p-4 text-sm text-amber-100">
          <p className="font-semibold">Authentication unavailable</p>
          <p className="text-amber-200">{authError}</p>
        </div>
      )}
      <div className="grid grid-cols-2 gap-4 text-sm">
        <label className="flex flex-col gap-2">
          <span>Amount (cents)</span>
          <input
            type="number"
            value={amount}
            onChange={(event) => setAmount(Number(event.target.value))}
            className="rounded-2xl border border-white/15 bg-white/5 px-4 py-3 text-white focus:outline-none focus:ring-2 focus:ring-sky-400"
          />
        </label>
        <label className="flex flex-col gap-2">
          <span>Currency</span>
          <input
            value={currency}
            onChange={(event) => setCurrency(event.target.value.toUpperCase())}
            className="rounded-2xl border border-white/15 bg-white/5 px-4 py-3 text-white focus:outline-none focus:ring-2 focus:ring-sky-400"
          />
        </label>
      </div>
<<<<<<< HEAD
      <Button fullWidth disabled={pending} onClick={submit}>
        {pending ? "Creating payment intent…" : "Create payment intent"}
=======
      <Button fullWidth onClick={() => submit()} disabled={isSubmitting}>
        {isSubmitting ? "Creating intent…" : "Create payment intent"}
>>>>>>> 6875f3ed
      </Button>
      {checkoutIntent && <p className="text-sm text-sky-200">Payment intent {checkoutIntent}</p>}
      <div className="fixed bottom-24 left-1/2 z-50 w-full max-w-sm -translate-x-1/2">
        {toast && <Toast id={toast.id} title={toast.title} description={toast.description} onDismiss={() => setToast(null)} />}
      </div>
    </div>
  );
}<|MERGE_RESOLUTION|>--- conflicted
+++ resolved
@@ -1,6 +1,5 @@
 "use client";
 
-<<<<<<< HEAD
 import { useEffect, useMemo, useState } from "react";
 import { Button, Toast } from "@ecotrips/ui";
 import { CheckoutInput } from "@ecotrips/types";
@@ -24,19 +23,10 @@
     </div>
   );
 }
-=======
-import { useMemo, useState } from "react";
-import { Button, Toast } from "@ecotrips/ui";
-import { CheckoutInput } from "@ecotrips/types";
-
-import { useOptionalFunctionClient } from "../../../lib/api/client-provider";
-import { useAppStore } from "../../../lib/state/appStore";
->>>>>>> 6875f3ed
 
 export function CheckoutForm({ itineraryId }: { itineraryId: string }) {
   const [amount, setAmount] = useState(182000);
   const [currency, setCurrency] = useState("USD");
-<<<<<<< HEAD
   const [intent, setIntent] = useState<string | null>(null);
   const [toast, setToast] = useState<ToastState>(null);
   const [pending, setPending] = useState(false);
@@ -172,15 +162,6 @@
 
     return fallback;
   };
-=======
-  const [toast, setToast] = useState<{ id: string; title: string; description?: string } | null>(null);
-  const optionalClient = useOptionalFunctionClient();
-  const checkoutResult = useAppStore((state) => state.checkoutResult);
-  const setCheckoutResult = useAppStore((state) => state.setCheckoutResult);
-  const setCheckoutLastInput = useAppStore((state) => state.setCheckoutLastInput);
-  const resetCheckout = useAppStore((state) => state.resetCheckout);
-  const checkoutIntent = checkoutResult?.payment_intent_id ?? null;
->>>>>>> 6875f3ed
 
   const baseIdempotencyKey = useMemo(() => `intent-${itineraryId}`, [itineraryId]);
 
@@ -236,7 +217,6 @@
       idempotencyKey: overrides?.idempotencyKey ?? baseIdempotencyKey,
     });
     if (!parsed.success) {
-<<<<<<< HEAD
       const details = parsed.error.issues.map((issue) => issue.message).join("\n");
       setToast({
         id: "validation",
@@ -252,22 +232,10 @@
         title: "Checkout unavailable",
         description: "Supabase client unavailable. Check environment configuration and authentication state.",
       });
-=======
-      setToast({ id: "validation", title: "Fix checkout inputs", description: "Amount and currency required." });
-      resetCheckout();
       return;
     }
-    setCheckoutLastInput(parsed.data);
-    const client = optionalClient;
-    if (!client) {
-      setToast({ id: "offline", title: "Offline mode", description: "Showing ledger fixtures until auth is granted." });
-      setCheckoutResult(null);
->>>>>>> 6875f3ed
-      return;
-    }
 
     try {
-<<<<<<< HEAD
       setPending(true);
       const response = await client.call("checkout.intent", parsed.data, {
         idempotencyKey: parsed.data.idempotencyKey,
@@ -298,18 +266,6 @@
       setToast(interpretError(error));
     } finally {
       setPending(false);
-=======
-      setIsSubmitting(true);
-      const response = await client.call("checkout.intent", parsed.data, { idempotencyKey: parsed.data.idempotencyKey });
-      setCheckoutResult(response);
-      setToast({ id: "success", title: "Checkout ready", description: `Intent ${response.payment_intent_id ?? "fixture"}` });
-      setEscalation(null);
-      return true;
-    } catch (error) {
-      console.error(error);
-      setCheckoutResult(null);
-      setToast({ id: "error", title: "Checkout failed", description: "Using PAYMENT_MOCK fallback." });
->>>>>>> 6875f3ed
     }
   };
 
@@ -367,13 +323,8 @@
           />
         </label>
       </div>
-<<<<<<< HEAD
       <Button fullWidth disabled={pending} onClick={submit}>
         {pending ? "Creating payment intent…" : "Create payment intent"}
-=======
-      <Button fullWidth onClick={() => submit()} disabled={isSubmitting}>
-        {isSubmitting ? "Creating intent…" : "Create payment intent"}
->>>>>>> 6875f3ed
       </Button>
       {checkoutIntent && <p className="text-sm text-sky-200">Payment intent {checkoutIntent}</p>}
       <div className="fixed bottom-24 left-1/2 z-50 w-full max-w-sm -translate-x-1/2">
