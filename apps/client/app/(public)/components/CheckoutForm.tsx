--- conflicted
+++ resolved
@@ -236,7 +236,6 @@
     }
 
     try {
-<<<<<<< HEAD
       setIsSubmitting(true);
       const response = await client.call("checkout.intent", parsed.data, { idempotencyKey: parsed.data.idempotencyKey });
       setIntent(response.payment_intent_id ?? null);
@@ -251,33 +250,6 @@
         setToast({ id: "success", title: "Checkout ready", description: `Intent ${normalizedIntentLabel}` });
       }
       return true;
-=======
-      setPending(true);
-      const response = await client.call("checkout.intent", parsed.data, {
-        idempotencyKey: parsed.data.idempotencyKey,
-      });
-      const paymentIntentId =
-        response.payment_intent_id ?? (response as { payment_intent?: string }).payment_intent ?? null;
-      setIntent(paymentIntentId);
-
-      const fallbackDetails = response as { fallback?: boolean; fallback_reason?: string; request_id?: string };
-      if (fallbackDetails.fallback) {
-        setToast({
-          id: "fallback",
-          title: "Stripe fallback active",
-          description:
-            fallbackDetails.fallback_reason ??
-            "Stripe degraded. Using mock payment intent while live mode is unavailable.",
-        });
-        return;
-      }
-
-      setToast({
-        id: "success",
-        title: "Checkout ready",
-        description: paymentIntentId ? `Intent ${paymentIntentId}` : "Payment intent created.",
-      });
->>>>>>> 5fe0d507
     } catch (error) {
       console.error(error);
       setToast(interpretError(error));
