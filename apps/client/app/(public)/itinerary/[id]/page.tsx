--- conflicted
+++ resolved
@@ -56,7 +56,6 @@
           </p>
         )}
       </CardGlass>
-<<<<<<< HEAD
       <CardGlass title="Trip rhythm" subtitle="PlannerCoPilot ensures daylight transfers and safety.">
         <Stepper steps={steps} />
       </CardGlass>
@@ -66,20 +65,6 @@
       >
         <AutoBalanceDayControl />
       </CardGlass>
-=======
-      <PlannerFeatureGate
-        debugLabel="itinerary.rhythm"
-        fallback={
-          <CardGlass title="Trip rhythm" subtitle="ConciergeGuide ensures daylight transfers and safety.">
-            <Stepper steps={steps} />
-          </CardGlass>
-        }
-      >
-        <CardGlass title="Trip rhythm" subtitle="PlannerCoPilot ensures daylight transfers and safety.">
-          <Stepper steps={steps} />
-        </CardGlass>
-      </PlannerFeatureGate>
->>>>>>> f2ee50bb
       <CardGlass title="Group planning" subtitle="Spin up split-pay escrows and WhatsApp invites.">
         <div className="flex flex-wrap gap-3">
           <Link href={`/group/${params.id}`} className={buttonClassName()}>
