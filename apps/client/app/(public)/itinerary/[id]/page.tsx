--- conflicted
+++ resolved
@@ -1,19 +1,10 @@
 import { CardGlass, Stepper, buttonClassName } from "@ecotrips/ui";
 import Link from "next/link";
 
-<<<<<<< HEAD
 import { createPageMetadata } from "../../../lib/seo/metadata";
 import { loadInventoryQuote } from "../../../lib/loaders/itinerary";
 import { PublicPage } from "../../components/PublicPage";
 import { QuoteHydrator } from "./QuoteHydrator";
-=======
-import { PlannerFeatureGate } from "../../components/PlannerFeatureGate";
-
-async function loadQuote(id: string) {
-  const supabaseUrl = process.env.NEXT_PUBLIC_SUPABASE_URL;
-  const anonKey = process.env.NEXT_PUBLIC_SUPABASE_ANON_KEY;
-  if (!supabaseUrl || !anonKey) return { ok: false, quote: null };
->>>>>>> f2ee50bb
 
 export async function generateMetadata({ params }: { params: { id: string } }) {
   return createPageMetadata({
