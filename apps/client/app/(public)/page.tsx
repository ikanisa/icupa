--- conflicted
+++ resolved
@@ -63,7 +63,6 @@
           </PlannerFeatureGate>
         </div>
       </header>
-<<<<<<< HEAD
       <CardGlass
         title={t("home.cta")}
         subtitle="PlannerCoPilot turns vague intents into price-aware itineraries."
@@ -75,24 +74,6 @@
       >
         <p>Share your dream route — Kigali sunsets, Akagera safari, Nyungwe canopy. We keep daylight transfers and safety nudges.</p>
       </CardGlass>
-=======
-      <PlannerFeatureGate debugLabel="home.hero">
-        <CardGlass
-          title={t("home.cta")}
-          subtitle="PlannerCoPilot turns vague intents into price-aware itineraries."
-          actions={
-            <a href="/search" className={buttonClassName()}>
-              {t("search.cta")}
-            </a>
-          }
-        >
-          <p>
-            Share your dream route — Kigali sunsets, Akagera safari, Nyungwe canopy. We keep daylight transfers and safety
-            nudges.
-          </p>
-        </CardGlass>
-      </PlannerFeatureGate>
->>>>>>> f2ee50bb
       <CardGlass
         title="Split-pay escrows"
         subtitle="Create groups with WhatsApp invites, contributions, and payout audit trails."
