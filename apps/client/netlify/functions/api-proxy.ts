--- conflicted
+++ resolved
@@ -7,11 +7,8 @@
 
 type ColumnAllowlist = Record<string, Set<string>>;
 
-<<<<<<< HEAD
 type FilterOperator = 'eq' | 'neq' | 'gt' | 'gte' | 'lt' | 'lte' | 'like' | 'ilike' | 'is' | 'in' | 'cs' | 'cd';
 
-=======
->>>>>>> 2e94592a
 type ProxyRequestBody = {
   action: ProxyAction;
   table: string;
@@ -20,7 +17,6 @@
   filters?: Record<string, unknown>;
 };
 
-<<<<<<< HEAD
 type AuditLogEntry = {
   timestamp: string;
   userId: string;
@@ -31,11 +27,9 @@
   success: boolean;
   error?: string;
   ipAddress?: string;
-=======
 type RateLimitEntry = {
   count: number;
   resetAt: number;
->>>>>>> 2e94592a
 };
 
 const DEFAULT_ALLOWED_ROLES = new Set(
@@ -118,7 +112,6 @@
   }
 };
 
-<<<<<<< HEAD
 const ALLOWED_FILTER_OPERATORS = new Set<FilterOperator>([
   'eq', 'neq', 'gt', 'gte', 'lt', 'lte', 'like', 'ilike', 'is', 'in', 'cs', 'cd'
 ]);
@@ -192,8 +185,6 @@
   return { allowed: true, remaining: RATE_LIMIT_MAX_REQUESTS - userLimit.count };
 };
 
-=======
->>>>>>> 2e94592a
 const isRecord = (value: unknown): value is Record<string, unknown> => {
   return typeof value === 'object' && value !== null && !Array.isArray(value);
 };
@@ -464,7 +455,6 @@
     if (allowedRoles.size > 0) {
       const hasAllowedRole = Array.from(userRoles).some((role) => allowedRoles.has(role));
       if (!hasAllowedRole) {
-<<<<<<< HEAD
         auditLog({
           timestamp: new Date().toISOString(),
           userId: userData.user.id,
@@ -476,9 +466,7 @@
           error: 'Forbidden - user does not have required role',
           ipAddress: event.headers['x-forwarded-for'] || event.headers['x-real-ip'],
         });
-=======
         auditLog(userId!, userEmail, body.action, body.table, body.filters, false, 'Forbidden: User lacks required role');
->>>>>>> 2e94592a
         return {
           statusCode: 403,
           body: JSON.stringify({ error: 'Forbidden' }),
@@ -487,7 +475,6 @@
     }
 
     // Rate limiting check
-<<<<<<< HEAD
     const rateLimitResult = checkRateLimit(userData.user.id);
     if (!rateLimitResult.allowed) {
       auditLog({
@@ -506,20 +493,17 @@
         headers: {
           'X-RateLimit-Limit': RATE_LIMIT_MAX_REQUESTS.toString(),
           'X-RateLimit-Remaining': '0',
-=======
     if (checkRateLimit(userId!)) {
       auditLog(userId!, userEmail, body.action, body.table, body.filters, false, 'Rate limit exceeded');
       return {
         statusCode: 429,
         headers: {
->>>>>>> 2e94592a
           'Retry-After': '60',
         },
         body: JSON.stringify({ error: 'Rate limit exceeded. Please try again later.' }),
       };
     }
 
-<<<<<<< HEAD
     // Validate filter columns if filters are provided
     if (body.filters && Object.keys(body.filters).length > 0) {
       const allowedColumns = columnAllowlist[body.table];
@@ -542,7 +526,6 @@
           body: JSON.stringify({ error: filterValidation.error }),
         };
       }
-=======
     // Validate filters against column allowlist
     const filterError = validateFilters(body.filters, body.table, columnAllowlist);
     if (filterError) {
@@ -551,7 +534,6 @@
         statusCode: 400,
         body: JSON.stringify({ error: filterError }),
       };
->>>>>>> 2e94592a
     }
 
     const tableQuery = supabase.from(body.table);
@@ -589,7 +571,6 @@
 
     if (result.error) {
       console.error('Supabase proxy error:', result.error);
-<<<<<<< HEAD
       auditLog({
         timestamp: new Date().toISOString(),
         userId: userData.user.id,
@@ -601,9 +582,7 @@
         error: result.error.message,
         ipAddress: event.headers['x-forwarded-for'] || event.headers['x-real-ip'],
       });
-=======
       auditLog(userId!, userEmail, body.action, body.table, body.filters, false, result.error.message);
->>>>>>> 2e94592a
       return {
         statusCode: result.status ?? 400,
         body: JSON.stringify({ error: result.error.message }),
@@ -611,7 +590,6 @@
     }
 
     // Log successful operation
-<<<<<<< HEAD
     auditLog({
       timestamp: new Date().toISOString(),
       userId: userData.user.id,
@@ -622,9 +600,7 @@
       success: true,
       ipAddress: event.headers['x-forwarded-for'] || event.headers['x-real-ip'],
     });
-=======
     auditLog(userId!, userEmail, body.action, body.table, body.filters, true);
->>>>>>> 2e94592a
 
     return {
       statusCode: 200,
