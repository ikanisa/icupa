--- conflicted
+++ resolved
@@ -60,9 +60,7 @@
     .filter(Boolean),
 );
 
-<<<<<<< HEAD
 const parseAllowlist = (rawConfig: string | undefined): AllowlistConfig => {
-=======
 // Rate limiting configuration (requests per minute per user)
 const RATE_LIMIT_REQUESTS = parseInt(process.env.SUPABASE_PROXY_RATE_LIMIT ?? '60', 10);
 const RATE_LIMIT_WINDOW_MS = 60000; // 1 minute
@@ -71,16 +69,13 @@
 const rateLimitStore = new Map<string, RateLimitEntry>();
 
 const parseAllowlist = (rawConfig: string | undefined): Allowlist => {
->>>>>>> 68ce430a
   if (!rawConfig) {
     return {};
   }
 
   try {
     const parsed = JSON.parse(rawConfig) as Record<string, unknown>;
-<<<<<<< HEAD
     return Object.entries(parsed).reduce<AllowlistConfig>((acc, [table, config]) => {
-=======
     return Object.entries(parsed).reduce<Allowlist>((acc, [table, config]) => {
       const normalizedTable = table.trim();
       if (!normalizedTable) {
@@ -199,7 +194,6 @@
         return acc;
       }
 
->>>>>>> 68ce430a
       const normalizedTable = table.trim();
       if (!normalizedTable) {
         return acc;
@@ -265,20 +259,17 @@
         return acc;
       }
 
-<<<<<<< HEAD
       if (allowedActions.length > 0) {
         acc[normalizedTable] = {
           actions: new Set(allowedActions),
           filterableColumns: filterableColumns ? new Set(filterableColumns) : undefined,
         };
-=======
       const allowedColumns = columns
         .map((col) => (typeof col === "string" ? col.trim() : ""))
         .filter(Boolean);
 
       if (allowedColumns.length > 0) {
         acc[normalizedTable] = new Set(allowedColumns);
->>>>>>> 68ce430a
       }
 
       return acc;
@@ -1120,7 +1111,6 @@
       };
     }
 
-<<<<<<< HEAD
     const userId = userData.user.id;
 
     // Rate limiting check
@@ -1131,10 +1121,8 @@
         body: JSON.stringify({ error: 'Rate limit exceeded. Please try again later.' }),
       };
     }
-=======
     userId = userData.user.id;
     userEmail = userData.user.email;
->>>>>>> 68ce430a
 
     const userRoles = new Set<string>([
       ...normalizeRoles(userData.user.app_metadata?.roles),
@@ -1143,12 +1131,10 @@
 
     const allowedRoles = DEFAULT_ALLOWED_ROLES;
     if (allowedRoles.size > 0) {
-<<<<<<< HEAD
       const userRolesArray = Array.from(userRoles);
       const hasAllowedRole = userRolesArray.some((role) => allowedRoles.has(role));
       if (!hasAllowedRole) {
         logProxyOperation(userId, body.action, body.table, body.filters, false, 'Insufficient permissions');
-=======
       const hasAllowedRole = Array.from(userRoles).some((role) => allowedRoles.has(role));
       if (!hasAllowedRole) {
         logProxyOperation(
@@ -1172,7 +1158,6 @@
           ipAddress: event.headers['x-forwarded-for'] || event.headers['x-real-ip'],
         });
         auditLog(userId!, userEmail, body.action, body.table, body.filters, false, 'Forbidden: User lacks required role');
->>>>>>> 68ce430a
         return {
           statusCode: 403,
           body: JSON.stringify({ error: "Forbidden" }),
@@ -1313,9 +1298,7 @@
         user_email: userData.user.email,
       logProxyOperation(userId, userEmail, body.action, body.table, false, result.error.message);
       console.error('Supabase proxy error:', result.error);
-<<<<<<< HEAD
       logProxyOperation(userId, body.action, body.table, body.filters, false, result.error.message);
-=======
       logProxyOperation(body.action, body.table, userData.user.id, [...userRoles], false, result.error.message);
       auditLog({
         timestamp: new Date().toISOString(),
@@ -1331,7 +1314,6 @@
         ipAddress: event.headers['x-forwarded-for'] || event.headers['x-real-ip'],
       });
       auditLog(userId!, userEmail, body.action, body.table, body.filters, false, result.error.message);
->>>>>>> 68ce430a
       return {
         statusCode: result.status ?? 400,
         body: JSON.stringify({ error: result.error.message }),
@@ -1339,16 +1321,13 @@
     }
 
     // Log successful operation
-<<<<<<< HEAD
     logProxyOperation(userId, body.action, body.table, body.filters, true);
 
-=======
     await logProxyOperation({
       timestamp: new Date().toISOString(),
       user_id: userData.user.id,
       user_email: userData.user.email,
     logProxyOperation(userId, userEmail, body.action, body.table, true);
->>>>>>> 68ce430a
     return {
       statusCode: 200,
       headers: {
