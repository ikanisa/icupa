--- conflicted
+++ resolved
@@ -30,26 +30,20 @@
 
 type AuditLogEntry = {
   timestamp: string;
-<<<<<<< HEAD
   user_id: string;
   user_email?: string;
-=======
   userId: string;
   userRoles: string[];
->>>>>>> 2c003890
   action: ProxyAction;
   table: string;
   filters?: Record<string, unknown>;
   success: boolean;
   error?: string;
-<<<<<<< HEAD
   ip_address?: string;
-=======
   ipAddress?: string;
 type RateLimitEntry = {
   count: number;
   resetAt: number;
->>>>>>> 2c003890
 };
 
 const DEFAULT_ALLOWED_ROLES = new Set(
@@ -196,7 +190,6 @@
         return acc;
       }
 
-<<<<<<< HEAD
       const allowedActions = actions
         .map((action) => (typeof action === "string" ? action.trim().toLowerCase() : ""))
         .filter(
@@ -206,11 +199,9 @@
             action === "update" ||
             action === "delete",
         );
-=======
       const allowedColumns = columns
         .map((col) => (typeof col === 'string' ? col.trim() : ''))
         .filter(Boolean);
->>>>>>> 2c003890
 
       if (allowedColumns.length > 0) {
         acc[normalizedTable] = new Set(allowedColumns);
@@ -219,7 +210,6 @@
       return acc;
     }, {});
   } catch (error) {
-<<<<<<< HEAD
     console.error("Failed to parse SUPABASE_PROXY_TABLE_ALLOWLIST:", error);
     return {};
   }
@@ -254,14 +244,11 @@
     }, {});
   } catch (error) {
     console.error("Failed to parse SUPABASE_PROXY_COLUMN_ALLOWLIST:", error);
-=======
     console.error('Failed to parse SUPABASE_PROXY_COLUMN_ALLOWLIST:', error);
->>>>>>> 2c003890
     return {};
   }
 };
 
-<<<<<<< HEAD
 const validateFilterKeys = (
   filters: Record<string, unknown>,
   table: string,
@@ -284,7 +271,6 @@
         valid: false,
         error: `Column '${key}' is not allowed for filtering on table '${table}'`,
       };
-=======
 const validateFilters = (
   filters: Record<string, unknown>,
   allowedColumns: Set<string> | undefined,
@@ -324,14 +310,12 @@
       if (!ALLOWED_FILTER_OPERATORS.has(operator)) {
         return { valid: false, error: `Filter operator '${operator}' is not allowed` };
       }
->>>>>>> 2c003890
     }
   }
 
   return { valid: true };
 };
 
-<<<<<<< HEAD
 const validateFilterValues = (
   filters: Record<string, unknown>,
 ): { valid: boolean; error?: string } => {
@@ -376,7 +360,6 @@
 
   // TODO: Consider writing to a dedicated audit_logs table in Supabase
   // This would require a separate Supabase client with elevated permissions
-=======
 const logProxyOperation = (
   operation: string,
   table: string,
@@ -456,7 +439,6 @@
 
   userLimit.count += 1;
   return { allowed: true, remaining: RATE_LIMIT_MAX_REQUESTS - userLimit.count };
->>>>>>> 2c003890
 };
 
 const isRecord = (value: unknown): value is Record<string, unknown> => {
@@ -777,13 +759,10 @@
   const supabaseServiceKey = process.env.SUPABASE_SERVICE_ROLE_KEY;
   const allowlist = parseAllowlist(process.env.SUPABASE_PROXY_TABLE_ALLOWLIST);
   const columnAllowlist = parseColumnAllowlist(process.env.SUPABASE_PROXY_COLUMN_ALLOWLIST);
-<<<<<<< HEAD
 
   // Rate limiting configuration
   const maxRequestsPerMinute = parseInt(process.env.SUPABASE_PROXY_RATE_LIMIT ?? "60", 10);
   const rateLimitWindowMs = 60000; // 1 minute
-=======
->>>>>>> 2c003890
 
   if (!supabaseUrl || !supabaseServiceKey) {
     return {
@@ -851,7 +830,6 @@
       filters: isRecord(filters) ? filters : undefined,
     };
 
-<<<<<<< HEAD
     // Validate filters if present
     if (payload.filters && Object.keys(payload.filters).length > 0) {
       // Validate filter keys against column allowlist
@@ -873,8 +851,6 @@
       }
     }
 
-=======
->>>>>>> 2c003890
     if (typeof columns === "string" && columns.trim()) {
       payload.columns = columns.trim();
     }
@@ -966,8 +942,6 @@
       return {
         statusCode: 401,
         body: JSON.stringify({ error: "Unauthorized" }),
-<<<<<<< HEAD
-=======
       };
     }
 
@@ -987,7 +961,6 @@
           error: "Too many requests",
           retryAfter: Math.ceil((rateLimitCheck.remainingMs || 0) / 1000),
         }),
->>>>>>> 2c003890
       };
     }
 
@@ -1031,7 +1004,6 @@
       }
     }
 
-<<<<<<< HEAD
     // Check rate limit
     const rateLimit = checkRateLimit(userData.user.id, maxRequestsPerMinute, rateLimitWindowMs);
     if (!rateLimit.allowed) {
@@ -1040,7 +1012,6 @@
         timestamp: new Date().toISOString(),
         user_id: userData.user.id,
         user_email: userData.user.email,
-=======
     // Apply rate limiting
     const rateLimitCheck = checkRateLimit(userData.user.id);
     if (!rateLimitCheck.allowed) {
@@ -1055,23 +1026,18 @@
         timestamp: new Date().toISOString(),
         userId: userData.user.id,
         userRoles: Array.from(userRoles),
->>>>>>> 2c003890
         action: body.action,
         table: body.table,
         filters: body.filters,
         success: false,
-<<<<<<< HEAD
         error: "Rate limit exceeded",
         ip_address: event.headers["x-forwarded-for"] || event.headers["client-ip"],
-=======
         error: 'Rate limit exceeded',
         ipAddress: event.headers['x-forwarded-for'] || event.headers['x-real-ip'],
->>>>>>> 2c003890
       });
       return {
         statusCode: 429,
         headers: {
-<<<<<<< HEAD
           "Retry-After": resetIn.toString(),
           "X-RateLimit-Limit": maxRequestsPerMinute.toString(),
           "X-RateLimit-Remaining": "0",
@@ -1081,7 +1047,6 @@
           error: "Rate limit exceeded",
           retryAfter: resetIn,
         }),
-=======
           'X-RateLimit-Limit': RATE_LIMIT_MAX_REQUESTS.toString(),
           'X-RateLimit-Remaining': '0',
     if (checkRateLimit(userId!)) {
@@ -1124,7 +1089,6 @@
       return {
         statusCode: 400,
         body: JSON.stringify({ error: filterError }),
->>>>>>> 2c003890
       };
     }
 
@@ -1167,12 +1131,10 @@
 
     if (result.error) {
       console.error("Supabase proxy error:", result.error);
-<<<<<<< HEAD
       await logProxyOperation({
         timestamp: new Date().toISOString(),
         user_id: userData.user.id,
         user_email: userData.user.email,
-=======
       logProxyOperation(userId, userEmail, body.action, body.table, false, result.error.message);
       console.error('Supabase proxy error:', result.error);
       logProxyOperation(body.action, body.table, userData.user.id, [...userRoles], false, result.error.message);
@@ -1180,33 +1142,27 @@
         timestamp: new Date().toISOString(),
         userId: userData.user.id,
         userRoles: Array.from(userRoles),
->>>>>>> 2c003890
         action: body.action,
         table: body.table,
         filters: body.filters,
         success: false,
         error: result.error.message,
-<<<<<<< HEAD
         ip_address: event.headers["x-forwarded-for"] || event.headers["client-ip"],
       });
-=======
         ipAddress: event.headers['x-forwarded-for'] || event.headers['x-real-ip'],
       });
       auditLog(userId!, userEmail, body.action, body.table, body.filters, false, result.error.message);
->>>>>>> 2c003890
       return {
         statusCode: result.status ?? 400,
         body: JSON.stringify({ error: result.error.message }),
       };
     }
 
-<<<<<<< HEAD
     // Log successful operation
     await logProxyOperation({
       timestamp: new Date().toISOString(),
       user_id: userData.user.id,
       user_email: userData.user.email,
-=======
     logProxyOperation(userId, userEmail, body.action, body.table, true);
     return {
       statusCode: 200,
@@ -1218,40 +1174,31 @@
       timestamp: new Date().toISOString(),
       userId: userData.user.id,
       userRoles: Array.from(userRoles),
->>>>>>> 2c003890
       action: body.action,
       table: body.table,
       filters: body.filters,
       success: true,
-<<<<<<< HEAD
       ip_address: event.headers["x-forwarded-for"] || event.headers["client-ip"],
     });
-=======
       ipAddress: event.headers['x-forwarded-for'] || event.headers['x-real-ip'],
     });
     auditLog(userId!, userEmail, body.action, body.table, body.filters, true);
->>>>>>> 2c003890
 
     return {
       statusCode: 200,
       headers: {
-<<<<<<< HEAD
         "Content-Type": "application/json",
         "X-RateLimit-Limit": maxRequestsPerMinute.toString(),
         "X-RateLimit-Remaining": rateLimit.remaining.toString(),
         "X-RateLimit-Reset": rateLimit.resetAt.toString(),
-=======
         'Content-Type': 'application/json',
         'X-RateLimit-Limit': RATE_LIMIT_MAX_REQUESTS.toString(),
         'X-RateLimit-Remaining': rateLimitResult.remaining.toString(),
->>>>>>> 2c003890
       },
       body: JSON.stringify({ data: result.data }),
     };
   } catch (error) {
     console.error("API proxy error:", error);
-<<<<<<< HEAD
-=======
     // Try to log if we have userId available
     if (error instanceof Error) {
       console.error("[AUDIT] Proxy operation failed:", error.message);
@@ -1280,7 +1227,6 @@
     if (body && userId) {
       auditLog(userId, userEmail, body.action, body.table, body.filters, false, error instanceof Error ? error.message : 'Unknown error');
     }
->>>>>>> 2c003890
     return {
       statusCode: 500,
       body: JSON.stringify({ error: "Internal server error" }),
