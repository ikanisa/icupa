# ICUPA Netlify Deployment Guide

## Overview

This guide explains how to deploy the ICUPA monorepo client and admin PWAs to Netlify with Supabase backend.

## Prerequisites

- Netlify account
- Supabase project (production and/or staging)
- GitHub repository access
- Node.js 20.10.0+
- pnpm 10.4.0+

## Repository Structure

```
icupa/
├── netlify.toml                    # Root Netlify config
├── apps/
│   ├── client/
│   │   ├── netlify.toml           # Client app Netlify config
│   │   └── netlify/
│   │       └── functions/         # Serverless functions for client
│   │           ├── health.ts
│   │           └── api-proxy.ts
│   └── admin/
│       ├── netlify.toml           # Admin app Netlify config
│       └── netlify/
│           └── functions/         # Serverless functions for admin
│               └── health.ts
├── .github/workflows/
│   └── deploy-netlify.yml         # GitHub Actions CI/CD
└── scripts/
    └── remove-vercel-cloudflare.sh # Cleanup script
```

## Step 1: Create Netlify Sites

### 1.1 Client App

1. Log into Netlify
2. Click "Add new site" → "Import an existing project"
3. Connect to GitHub and select the `icupa` repository
4. Configure build settings:
   - **Build command**: `cd ../.. && pnpm install && pnpm --filter @icupa/client build`
<<<<<<< HEAD
=======
   - **Publish directory**: `apps/client/out`
>>>>>>> baa5147a
   - **Publish directory**: `apps/client/.next`
   - **Base directory**: `apps/client`
5. Note the **Site ID** (needed for GitHub Actions)

### 1.2 Admin App

Repeat the same process for the admin app:
<<<<<<< HEAD
=======

>>>>>>> baa5147a
- **Build command**: `cd ../.. && pnpm install && pnpm --filter @icupa/admin build`
- **Publish directory**: `apps/admin/.next`
- **Base directory**: `apps/admin`
- Note the **Site ID**

## Step 2: Configure Environment Variables

Add the following environment variables in each Netlify site's dashboard (Site settings → Environment variables):

### Required for Both Apps

```bash
# Supabase Configuration
VITE_SUPABASE_URL=https://your-project.supabase.co
VITE_SUPABASE_ANON_KEY=your-anon-key

# App Configuration
VITE_APP_NAME=ICUPA
NODE_VERSION=20.10.0
NEXT_TELEMETRY_DISABLED=1
```

### Required for Admin App Only

```bash
# Service Role Key for server-side operations
SUPABASE_SERVICE_ROLE_KEY=your-service-role-key
```

### Optional Environment Variables

```bash
# Agents Service
VITE_AGENTS_URL=https://agents.icupa.dev
VITE_AGENTS_STREAMING=true

# Observability
OTEL_EXPORTER_OTLP_ENDPOINT=your-otel-endpoint
OTEL_EXPORTER_OTLP_HEADERS=your-otel-headers

# Feature Flags
AI_RESPONSES_ENABLED=true
WHATSAPP_INTEGRATION_ENABLED=true
VOUCHER_CREATION_ENABLED=true
```

## Step 3: Configure GitHub Actions

Add the following secrets to your GitHub repository (Settings → Secrets and variables → Actions):

```bash
NETLIFY_AUTH_TOKEN=your-netlify-auth-token
NETLIFY_CLIENT_SITE_ID=your-client-site-id
NETLIFY_ADMIN_SITE_ID=your-admin-site-id
VITE_SUPABASE_URL=https://your-project.supabase.co
VITE_SUPABASE_ANON_KEY=your-anon-key
SUPABASE_SERVICE_ROLE_KEY=your-service-role-key
```

### How to Get Netlify Auth Token

1. Go to Netlify User Settings → Applications
2. Click "New access token"
3. Give it a name (e.g., "GitHub Actions")
4. Copy the token immediately (it won't be shown again)

## Step 4: Deploy

### Manual Deployment

```bash
# Install dependencies
pnpm install

# Build client app
pnpm --filter @icupa/client build

# Build admin app
pnpm --filter @icupa/admin build

# Deploy using Netlify CLI
netlify deploy --prod --dir apps/client/out --site $NETLIFY_CLIENT_SITE_ID
netlify deploy --prod --dir apps/admin/.next --site $NETLIFY_ADMIN_SITE_ID
```

### Automatic Deployment via GitHub Actions

The `.github/workflows/deploy-netlify.yml` workflow will automatically deploy on:

- Push to `main` branch (production)
- Push to `develop` branch (preview)
- Pull requests (preview)

## Step 5: Verify Deployment

### Health Checks

After deployment, verify the apps are running:

```bash
# Check client health
curl https://your-client-site.netlify.app/.netlify/functions/health

# Check admin health
curl https://your-admin-site.netlify.app/.netlify/functions/health
```

Expected response:

```json
{
  "status": "healthy",
  "timestamp": "2024-01-01T00:00:00.000Z",
  "responseTime": "5ms",
  "environment": {
    "node": "v20.10.0",
    "configured": {
      "supabaseUrl": true,
      "supabaseKey": true,
      "nodeVersion": "v20.10.0"
    }
  }
}
```

### PWA Verification

1. Open the deployed site in Chrome
2. Open DevTools → Application tab
3. Verify:
   - Service Worker is registered
   - Manifest is loaded
   - Cache Storage is working

## Step 6: Post-Deployment Configuration

### Custom Domains

1. Go to Site settings → Domain management
2. Add custom domain
3. Configure DNS:
   - **Client**: `app.yourdomain.com` or `www.yourdomain.com`
   - **Admin**: `admin.yourdomain.com`

### HTTPS and Security

Netlify automatically provisions SSL certificates. Verify:

- SSL certificate is active
- Force HTTPS is enabled
- HSTS headers are configured (already in netlify.toml)

### Environment-Specific Configurations

For staging environments:

1. Create separate Netlify sites for staging
2. Use environment-specific Supabase projects
3. Update GitHub Actions workflow to deploy to staging sites

## Troubleshooting

### Build Failures

**Error**: `pnpm: command not found`

- **Solution**: Ensure `NODE_VERSION` is set in environment variables

**Error**: `VITE_SUPABASE_URL is not defined`

- **Solution**: Add environment variables in Netlify dashboard

**Error**: `Build exceeded maximum allowed runtime`

- **Solution**: Check build logs for unnecessary operations, consider splitting builds

### Runtime Errors

**Error**: `Failed to fetch from Supabase`

- **Solution**: Verify environment variables are correctly set and Supabase project is accessible

**Error**: `Service Worker registration failed`

- **Solution**: Check PWA configuration in vite.config.ts, ensure HTTPS is enabled

### Function Errors

**Error**: `Function invocation failed`

- **Solution**: Check function logs in Netlify dashboard, verify dependencies are installed

## Monitoring and Observability

### Netlify Analytics

Enable Netlify Analytics in Site settings → Analytics & logs

### External Monitoring

Configure external monitoring services:

- **Uptime**: Use services like UptimeRobot, Pingdom
- **Performance**: Use Lighthouse CI, WebPageTest
- **Errors**: Use Sentry (already configured in admin app)

## Rollback Procedure

If deployment fails or introduces issues:

1. Go to Netlify site → Deploys
2. Find the last working deployment
3. Click "Publish deploy" to rollback

## Additional Resources

- [Netlify Documentation](https://docs.netlify.com/)
- [Next.js on Netlify](https://docs.netlify.com/integrations/frameworks/next-js/)
- [Supabase Documentation](https://supabase.com/docs)
- [ICUPA Repository](https://github.com/ikanisa/icupa)

## Support

For issues or questions:

- Create an issue in the GitHub repository
- Contact the development team
- Check SUPPORT.md for additional help<|MERGE_RESOLUTION|>--- conflicted
+++ resolved
@@ -44,10 +44,7 @@
 3. Connect to GitHub and select the `icupa` repository
 4. Configure build settings:
    - **Build command**: `cd ../.. && pnpm install && pnpm --filter @icupa/client build`
-<<<<<<< HEAD
-=======
    - **Publish directory**: `apps/client/out`
->>>>>>> baa5147a
    - **Publish directory**: `apps/client/.next`
    - **Base directory**: `apps/client`
 5. Note the **Site ID** (needed for GitHub Actions)
@@ -55,10 +52,7 @@
 ### 1.2 Admin App
 
 Repeat the same process for the admin app:
-<<<<<<< HEAD
-=======
-
->>>>>>> baa5147a
+
 - **Build command**: `cd ../.. && pnpm install && pnpm --filter @icupa/admin build`
 - **Publish directory**: `apps/admin/.next`
 - **Base directory**: `apps/admin`
