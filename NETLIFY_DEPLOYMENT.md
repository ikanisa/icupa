# ICUPA Netlify Deployment Guide

## Overview

This guide explains how to deploy the ICUPA monorepo client and admin PWAs to Netlify with Supabase backend.

## Prerequisites

- Netlify account
- Supabase project (production and/or staging)
- GitHub repository access
- Node.js 20.10.0+
- pnpm 10.4.0+

## Repository Structure

```
icupa/
├── netlify.toml                    # Root Netlify config
├── apps/
│   ├── client/
│   │   ├── netlify.toml           # Client app Netlify config
│   │   └── netlify/
│   │       └── functions/         # Serverless functions for client
│   │           ├── health.ts
│   │           └── api-proxy.ts
│   └── admin/
│       ├── netlify.toml           # Admin app Netlify config
│       └── netlify/
│           └── functions/         # Serverless functions for admin
│               └── health.ts
├── .github/workflows/
│   └── deploy-netlify.yml         # GitHub Actions CI/CD
└── scripts/
    └── remove-vercel-cloudflare.sh # Cleanup script
```

## Step 1: Create Netlify Sites

### 1.1 Client App

1. Log into Netlify
2. Click "Add new site" → "Import an existing project"
3. Connect to GitHub and select the `icupa` repository
4. Configure build settings:
   - **Build command**: `cd ../.. && pnpm install && pnpm --filter @icupa/client build`
<<<<<<< HEAD
   - **Publish directory**: `apps/client/out`
=======
   - **Publish directory**: `apps/client/.next`
>>>>>>> a6ff089b
   - **Base directory**: `apps/client`
5. Note the **Site ID** (needed for GitHub Actions)

### 1.2 Admin App

Repeat the same process for the admin app:
- **Build command**: `cd ../.. && pnpm install && pnpm --filter @icupa/admin build`
- **Publish directory**: `apps/admin/.next`
- **Base directory**: `apps/admin`
- Note the **Site ID**

## Step 2: Configure Environment Variables

Add the following environment variables in each Netlify site's dashboard (Site settings → Environment variables):

### Required for Both Apps

```bash
# Supabase Configuration
VITE_SUPABASE_URL=https://your-project.supabase.co
VITE_SUPABASE_ANON_KEY=your-anon-key

# App Configuration
VITE_APP_NAME=ICUPA
NODE_VERSION=20.10.0
NEXT_TELEMETRY_DISABLED=1
```

### Required for Admin App Only

```bash
# Service Role Key for server-side operations
SUPABASE_SERVICE_ROLE_KEY=your-service-role-key
```

### Optional Environment Variables

```bash
# Agents Service
VITE_AGENTS_URL=https://agents.icupa.dev
VITE_AGENTS_STREAMING=true

# Observability
OTEL_EXPORTER_OTLP_ENDPOINT=your-otel-endpoint
OTEL_EXPORTER_OTLP_HEADERS=your-otel-headers

# Feature Flags
AI_RESPONSES_ENABLED=true
WHATSAPP_INTEGRATION_ENABLED=true
VOUCHER_CREATION_ENABLED=true
```

## Step 3: Configure GitHub Actions

Add the following secrets to your GitHub repository (Settings → Secrets and variables → Actions):

```bash
NETLIFY_AUTH_TOKEN=your-netlify-auth-token
NETLIFY_CLIENT_SITE_ID=your-client-site-id
NETLIFY_ADMIN_SITE_ID=your-admin-site-id
VITE_SUPABASE_URL=https://your-project.supabase.co
VITE_SUPABASE_ANON_KEY=your-anon-key
SUPABASE_SERVICE_ROLE_KEY=your-service-role-key
```

### How to Get Netlify Auth Token

1. Go to Netlify User Settings → Applications
2. Click "New access token"
3. Give it a name (e.g., "GitHub Actions")
4. Copy the token immediately (it won't be shown again)

## Step 4: Deploy

### Manual Deployment

```bash
# Install dependencies
pnpm install

# Build client app
pnpm --filter @icupa/client build

# Build admin app
pnpm --filter @icupa/admin build

# Deploy using Netlify CLI
netlify deploy --prod --dir apps/client/out --site $NETLIFY_CLIENT_SITE_ID
netlify deploy --prod --dir apps/admin/.next --site $NETLIFY_ADMIN_SITE_ID
```

### Automatic Deployment via GitHub Actions

The `.github/workflows/deploy-netlify.yml` workflow will automatically deploy on:
- Push to `main` branch (production)
- Push to `develop` branch (preview)
- Pull requests (preview)

## Step 5: Verify Deployment

### Health Checks

After deployment, verify the apps are running:

```bash
# Check client health
curl https://your-client-site.netlify.app/.netlify/functions/health

# Check admin health
curl https://your-admin-site.netlify.app/.netlify/functions/health
```

Expected response:
```json
{
  "status": "healthy",
  "timestamp": "2024-01-01T00:00:00.000Z",
  "responseTime": "5ms",
  "environment": {
    "node": "v20.10.0",
    "configured": {
      "supabaseUrl": true,
      "supabaseKey": true,
      "nodeVersion": "v20.10.0"
    }
  }
}
```

### PWA Verification

1. Open the deployed site in Chrome
2. Open DevTools → Application tab
3. Verify:
   - Service Worker is registered
   - Manifest is loaded
   - Cache Storage is working

## Step 6: Post-Deployment Configuration

### Custom Domains

1. Go to Site settings → Domain management
2. Add custom domain
3. Configure DNS:
   - **Client**: `app.yourdomain.com` or `www.yourdomain.com`
   - **Admin**: `admin.yourdomain.com`

### HTTPS and Security

Netlify automatically provisions SSL certificates. Verify:
- SSL certificate is active
- Force HTTPS is enabled
- HSTS headers are configured (already in netlify.toml)

### Environment-Specific Configurations

For staging environments:
1. Create separate Netlify sites for staging
2. Use environment-specific Supabase projects
3. Update GitHub Actions workflow to deploy to staging sites

## Troubleshooting

### Build Failures

**Error**: `pnpm: command not found`
- **Solution**: Ensure `NODE_VERSION` is set in environment variables

**Error**: `VITE_SUPABASE_URL is not defined`
- **Solution**: Add environment variables in Netlify dashboard

**Error**: `Build exceeded maximum allowed runtime`
- **Solution**: Check build logs for unnecessary operations, consider splitting builds

### Runtime Errors

**Error**: `Failed to fetch from Supabase`
- **Solution**: Verify environment variables are correctly set and Supabase project is accessible

**Error**: `Service Worker registration failed`
- **Solution**: Check PWA configuration in vite.config.ts, ensure HTTPS is enabled

### Function Errors

**Error**: `Function invocation failed`
- **Solution**: Check function logs in Netlify dashboard, verify dependencies are installed

## Monitoring and Observability

### Netlify Analytics

Enable Netlify Analytics in Site settings → Analytics & logs

### External Monitoring

Configure external monitoring services:
- **Uptime**: Use services like UptimeRobot, Pingdom
- **Performance**: Use Lighthouse CI, WebPageTest
- **Errors**: Use Sentry (already configured in admin app)

## Rollback Procedure

If deployment fails or introduces issues:

1. Go to Netlify site → Deploys
2. Find the last working deployment
3. Click "Publish deploy" to rollback

## Additional Resources

- [Netlify Documentation](https://docs.netlify.com/)
- [Next.js on Netlify](https://docs.netlify.com/integrations/frameworks/next-js/)
- [Supabase Documentation](https://supabase.com/docs)
- [ICUPA Repository](https://github.com/ikanisa/icupa)

## Support

For issues or questions:
- Create an issue in the GitHub repository
- Contact the development team
- Check SUPPORT.md for additional help<|MERGE_RESOLUTION|>--- conflicted
+++ resolved
@@ -44,11 +44,8 @@
 3. Connect to GitHub and select the `icupa` repository
 4. Configure build settings:
    - **Build command**: `cd ../.. && pnpm install && pnpm --filter @icupa/client build`
-<<<<<<< HEAD
    - **Publish directory**: `apps/client/out`
-=======
    - **Publish directory**: `apps/client/.next`
->>>>>>> a6ff089b
    - **Base directory**: `apps/client`
 5. Note the **Site ID** (needed for GitHub Actions)
 
