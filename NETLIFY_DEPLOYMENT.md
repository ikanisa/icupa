# ICUPA Netlify Deployment Guide

## Overview

This guide explains how to deploy the ICUPA monorepo client and admin PWAs to Netlify with Supabase backend.

## Prerequisites

- Netlify account
- Supabase project (production and/or staging)
- GitHub repository access
- Node.js 20.10.0+
- pnpm 10.4.0+

## Repository Structure

```
icupa/
├── netlify.toml                    # Root Netlify config
├── apps/
│   ├── client/
│   │   ├── netlify.toml           # Client app Netlify config
│   │   └── netlify/
│   │       └── functions/         # Serverless functions for client
│   │           ├── health.ts
│   │           └── api-proxy.ts
│   └── admin/
│       ├── netlify.toml           # Admin app Netlify config
│       └── netlify/
│           └── functions/         # Serverless functions for admin
│               └── health.ts
├── .github/workflows/
│   └── deploy-netlify.yml         # GitHub Actions CI/CD
└── scripts/
    └── remove-vercel-cloudflare.sh # Cleanup script
```

## Step 1: Create Netlify Sites

### 1.1 Client App

1. Log into Netlify
2. Click "Add new site" → "Import an existing project"
3. Connect to GitHub and select the `icupa` repository
4. Configure build settings:
   - **Build command**: `cd ../.. && pnpm install && pnpm --filter @icupa/client build`
<<<<<<< HEAD
=======
   - **Publish directory**: `apps/client/out`
>>>>>>> aa94660c
   - **Publish directory**: `apps/client/.next`
   - **Base directory**: `apps/client`
5. Note the **Site ID** (needed for GitHub Actions)

### 1.2 Admin App

Repeat the same process for the admin app:
- **Build command**: `cd ../.. && pnpm install && pnpm --filter @icupa/admin build`
- **Publish directory**: `apps/admin/.next`
- **Base directory**: `apps/admin`
- Note the **Site ID**

## Step 2: Configure Environment Variables

Add the following environment variables in each Netlify site's dashboard (Site settings → Environment variables):

### Required for Both Apps

```bash
# Supabase Configuration
VITE_SUPABASE_URL=https://your-project.supabase.co
VITE_SUPABASE_ANON_KEY=your-anon-key

# App Configuration
VITE_APP_NAME=ICUPA
NODE_VERSION=20.10.0
NEXT_TELEMETRY_DISABLED=1
```

### Required for Admin App Only

```bash
# Service Role Key for server-side operations
SUPABASE_SERVICE_ROLE_KEY=your-service-role-key
```

### Optional Environment Variables

```bash
# Agents Service
VITE_AGENTS_URL=https://agents.icupa.dev
VITE_AGENTS_STREAMING=true

# Observability
OTEL_EXPORTER_OTLP_ENDPOINT=your-otel-endpoint
OTEL_EXPORTER_OTLP_HEADERS=your-otel-headers

# Feature Flags
AI_RESPONSES_ENABLED=true
WHATSAPP_INTEGRATION_ENABLED=true
VOUCHER_CREATION_ENABLED=true
```

## Step 3: Configure GitHub Actions

Add the following secrets to your GitHub repository (Settings → Secrets and variables → Actions):

```bash
NETLIFY_AUTH_TOKEN=your-netlify-auth-token
NETLIFY_CLIENT_SITE_ID=your-client-site-id
NETLIFY_ADMIN_SITE_ID=your-admin-site-id
VITE_SUPABASE_URL=https://your-project.supabase.co
VITE_SUPABASE_ANON_KEY=your-anon-key
SUPABASE_SERVICE_ROLE_KEY=your-service-role-key
```

### How to Get Netlify Auth Token

1. Go to Netlify User Settings → Applications
2. Click "New access token"
3. Give it a name (e.g., "GitHub Actions")
4. Copy the token immediately (it won't be shown again)

## Step 4: Deploy

### Manual Deployment

```bash
# Install dependencies
pnpm install

# Build client app
pnpm --filter @icupa/client build

# Build admin app
pnpm --filter @icupa/admin build

# Deploy using Netlify CLI
netlify deploy --prod --dir apps/client/out --site $NETLIFY_CLIENT_SITE_ID
netlify deploy --prod --dir apps/admin/.next --site $NETLIFY_ADMIN_SITE_ID
```

### Automatic Deployment via GitHub Actions

The `.github/workflows/deploy-netlify.yml` workflow will automatically deploy on:
- Push to `main` branch (production)
- Push to `develop` branch (preview)
- Pull requests (preview)

## Step 5: Verify Deployment

### Health Checks

After deployment, verify the apps are running:

```bash
# Check client health
curl https://your-client-site.netlify.app/.netlify/functions/health

# Check admin health
curl https://your-admin-site.netlify.app/.netlify/functions/health
```

Expected response:
```json
{
  "status": "healthy",
  "timestamp": "2024-01-01T00:00:00.000Z",
  "responseTime": "5ms",
  "environment": {
    "node": "v20.10.0",
    "configured": {
      "supabaseUrl": true,
      "supabaseKey": true,
      "nodeVersion": "v20.10.0"
    }
  }
}
```

### PWA Verification

1. Open the deployed site in Chrome
2. Open DevTools → Application tab
3. Verify:
   - Service Worker is registered
   - Manifest is loaded
   - Cache Storage is working

## Step 6: Post-Deployment Configuration

### Custom Domains

1. Go to Site settings → Domain management
2. Add custom domain
3. Configure DNS:
   - **Client**: `app.yourdomain.com` or `www.yourdomain.com`
   - **Admin**: `admin.yourdomain.com`

### HTTPS and Security

Netlify automatically provisions SSL certificates. Verify:
- SSL certificate is active
- Force HTTPS is enabled
- HSTS headers are configured (already in netlify.toml)

### Environment-Specific Configurations

For staging environments:
1. Create separate Netlify sites for staging
2. Use environment-specific Supabase projects
3. Update GitHub Actions workflow to deploy to staging sites

## Troubleshooting

### Build Failures

**Error**: `pnpm: command not found`
- **Solution**: Ensure `NODE_VERSION` is set in environment variables

**Error**: `VITE_SUPABASE_URL is not defined`
- **Solution**: Add environment variables in Netlify dashboard

**Error**: `Build exceeded maximum allowed runtime`
- **Solution**: Check build logs for unnecessary operations, consider splitting builds

### Runtime Errors

**Error**: `Failed to fetch from Supabase`
- **Solution**: Verify environment variables are correctly set and Supabase project is accessible

**Error**: `Service Worker registration failed`
- **Solution**: Check PWA configuration in vite.config.ts, ensure HTTPS is enabled

### Function Errors

**Error**: `Function invocation failed`
- **Solution**: Check function logs in Netlify dashboard, verify dependencies are installed

## Monitoring and Observability

### Netlify Analytics

Enable Netlify Analytics in Site settings → Analytics & logs

### External Monitoring

Configure external monitoring services:
- **Uptime**: Use services like UptimeRobot, Pingdom
- **Performance**: Use Lighthouse CI, WebPageTest
- **Errors**: Use Sentry (already configured in admin app)

## Rollback Procedure

If deployment fails or introduces issues:

1. Go to Netlify site → Deploys
2. Find the last working deployment
3. Click "Publish deploy" to rollback

## Additional Resources

- [Netlify Documentation](https://docs.netlify.com/)
- [Next.js on Netlify](https://docs.netlify.com/integrations/frameworks/next-js/)
- [Supabase Documentation](https://supabase.com/docs)
- [ICUPA Repository](https://github.com/ikanisa/icupa)

## Support

For issues or questions:
- Create an issue in the GitHub repository
- Contact the development team
- Check SUPPORT.md for additional help<|MERGE_RESOLUTION|>--- conflicted
+++ resolved
@@ -44,10 +44,7 @@
 3. Connect to GitHub and select the `icupa` repository
 4. Configure build settings:
    - **Build command**: `cd ../.. && pnpm install && pnpm --filter @icupa/client build`
-<<<<<<< HEAD
-=======
    - **Publish directory**: `apps/client/out`
->>>>>>> aa94660c
    - **Publish directory**: `apps/client/.next`
    - **Base directory**: `apps/client`
 5. Note the **Site ID** (needed for GitHub Actions)
