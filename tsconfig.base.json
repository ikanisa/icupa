--- conflicted
+++ resolved
@@ -18,15 +18,8 @@
       "@/*": ["./src/*"],
       "@icupa/ingestion-utils": ["./packages/ingestion-utils/src"],
       "@icupa/ingestion-utils/*": ["./packages/ingestion-utils/src/*"],
-<<<<<<< HEAD
       "@icupa/data-access": ["./packages/data-access/src"],
       "@icupa/data-access/*": ["./packages/data-access/src/*"],
-=======
-      "@icupa/agents": ["./packages/agents/src"],
-      "@icupa/agents/*": ["./packages/agents/src/*"],
-      "@icupa/ui": ["./packages/ui/src"],
-      "@icupa/ui/*": ["./packages/ui/src/*"],
->>>>>>> 589d1979
       "@icupa/config": ["./packages/config/src"],
       "@icupa/config/*": ["./packages/config/src/*"],
       "@icupa/config/tailwind-preset": ["./packages/config/tailwind-preset.ts"],
@@ -34,13 +27,8 @@
       "@icupa/types/*": ["./packages/types/src/*"],
       "@icupa/db": ["./packages/db/src"],
       "@icupa/db/*": ["./packages/db/src/*"],
-<<<<<<< HEAD
       "@icupa/ui": ["./packages/ui/src"],
       "@icupa/ui/*": ["./packages/ui/src/*"]
-=======
-      "@icupa/workers": ["./packages/workers/src"],
-      "@icupa/workers/*": ["./packages/workers/src/*"]
->>>>>>> 589d1979
     }
   }
 }