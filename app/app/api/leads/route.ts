--- conflicted
+++ resolved
@@ -331,7 +331,6 @@
         leadEmailDomain: emailDomain,
       }),
     );
-<<<<<<< HEAD
     const missingSecrets = [
       supabaseUrl ? undefined : "SUPABASE_URL",
       serviceRole ? undefined : "SUPABASE_SERVICE_ROLE_KEY",
@@ -362,20 +361,6 @@
     return invalid(
       "We're experiencing configuration issues. Please try again in a few minutes.",
       503,
-=======
-    await persistAudit(client, {
-      kind: "accepted",
-      reason: "fallback_env_missing",
-      ip,
-      userAgent,
-      leadName: name,
-      leadEmail: email,
-      metadata: { emailDomain },
-    });
-    return NextResponse.json(
-      { ok: true, leadName: name, fallback: "env_missing" },
-      { status: 202, headers: rateLimitHeaders },
->>>>>>> 853c7393
     );
   }
 
