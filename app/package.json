--- conflicted
+++ resolved
@@ -18,12 +18,7 @@
   },
   "dependencies": {
     "@ecotrips/config": "file:../packages/config",
-<<<<<<< HEAD
     "@hookform/resolvers": "^5.2.2",
-=======
-    "@supabase/node-fetch": "^2.6.15",
-    "@supabase/realtime-js": "^2.10.2",
->>>>>>> ab93c3f6
     "@supabase/ssr": "^0.5.0",
     "@supabase/supabase-js": "^2.45.0",
     "@upstash/ratelimit": "2.0.6",
@@ -31,10 +26,7 @@
     "next": "15.5.3",
     "react": "19.1.0",
     "react-dom": "19.1.0",
-<<<<<<< HEAD
     "react-hook-form": "^7.65.0",
-=======
->>>>>>> ab93c3f6
     "zod": "3.23.8"
   },
   "devDependencies": {
