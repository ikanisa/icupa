import { serve } from "https://deno.land/std@0.224.0/http/server.ts";
import { createClient } from "https://esm.sh/@supabase/supabase-js@2.58.0";
import { corsHeaders } from "../_shared/headers.ts";

function extractRoles(value: unknown): string[] {
  if (!value) return [];
  if (typeof value === "string") {
    return [value];
  }
  if (Array.isArray(value)) {
    return value.filter((item): item is string => typeof item === "string");
  }
  return [];
}

function hasCfoPrivileges(user: { app_metadata?: Record<string, unknown>; user_metadata?: Record<string, unknown> }): boolean {
  const roles = new Set<string>();

  const appMetadata = user.app_metadata ?? {};
  const userMetadata = user.user_metadata ?? {};

  for (const key of ["roles", "role", "mcp_roles", "agent_roles"]) {
    extractRoles((appMetadata as Record<string, unknown>)[key]).forEach((role) => roles.add(role));
    extractRoles((userMetadata as Record<string, unknown>)[key]).forEach((role) => roles.add(role));
  }

  const normalizedRoles = Array.from(roles).map((role) => role.toLowerCase());
  return normalizedRoles.some((role) => role === "cfo" || role === "cfo_agent");
}

interface ApprovalRequest {
  pending_journal_id: string;
  action: "approve" | "reject";
  approver_notes?: string;
}

serve(async (req) => {
  // Handle CORS preflight
  if (req.method === "OPTIONS") {
    return new Response("ok", { headers: corsHeaders });
  }

  try {
    // Get Supabase client with service role
    const supabaseUrl = Deno.env.get("SUPABASE_URL");
    const supabaseServiceRoleKey = Deno.env.get("SUPABASE_SERVICE_ROLE_KEY");

    if (!supabaseUrl || !supabaseServiceRoleKey) {
      throw new Error("Missing Supabase configuration");
    }

    const supabase = createClient(supabaseUrl, supabaseServiceRoleKey);

    // Parse request body
    const { pending_journal_id, action, approver_notes }: ApprovalRequest = await req.json();

    if (!pending_journal_id || !action) {
      return new Response(
        JSON.stringify({ error: "Missing required fields: pending_journal_id, action" }),
        {
          status: 400,
          headers: { ...corsHeaders, "Content-Type": "application/json" },
        }
      );
    }

    // Get the authorization header to identify approver
    const authHeader = req.headers.get("Authorization");
    if (!authHeader) {
      return new Response(JSON.stringify({ error: "Missing authorization" }), {
        status: 401,
        headers: { ...corsHeaders, "Content-Type": "application/json" },
      });
    }

    // Verify the JWT and get user
    const token = authHeader.replace("Bearer ", "");
    const { data: userData, error: authError } = await supabase.auth.getUser(token);

    if (authError || !userData.user) {
      return new Response(JSON.stringify({ error: "Invalid authorization" }), {
        status: 401,
        headers: { ...corsHeaders, "Content-Type": "application/json" },
      });
    }

    const approverId = userData.user.id;

<<<<<<< HEAD
    // Fetch the pending journal entry
    const appMetadata = (userData.user.app_metadata ?? {}) as Record<string, unknown>;
    const rawRoles =
      (appMetadata.mcp_roles as string[] | string | undefined) ??
      (appMetadata.roles as string[] | string | undefined);

    const userRoles = Array.isArray(rawRoles)
      ? rawRoles
      : rawRoles
        ? String(rawRoles)
            .split(",")
            .map((role) => role.trim())
            .filter(Boolean)
        : [];

    if (!userRoles.includes("cfo_agent")) {
      return new Response(JSON.stringify({ error: "User lacks CFO approval permissions" }), {
        status: 403,
        headers: { ...corsHeaders, "Content-Type": "application/json" },
      });
    }

    const executeAsCfo = async (
      sql: string,
      params: Array<{ type: "uuid" | "number" | "string" | "date" | "timestamp" | "jsonb"; value: unknown }>,
    ) => {
      const { data, error } = await supabase.rpc("mcp_execute_tool", {
        role: "cfo_agent",
        sql,
        params,
        rls_context: {},
      });

      if (error) {
        throw new Error(error.message ?? "MCP execution failed");
      }
      return data;
    };

    const pendingResult = await executeAsCfo(
      "select * from public.pending_journals where id = $1",
      [{ type: "uuid", value: pending_journal_id }],
    );

    const pendingJournal = Array.isArray(pendingResult) ? pendingResult[0] : null;

    if (!pendingJournal) {
      return new Response(JSON.stringify({ error: "Pending journal not found" }), {
        status: 404,
=======
    if (!hasCfoPrivileges(userData.user)) {
      return new Response(JSON.stringify({ error: "Forbidden" }), {
        status: 403,
>>>>>>> 68ea285e
        headers: { ...corsHeaders, "Content-Type": "application/json" },
      });
    }

    if (action !== "approve" && action !== "reject") {
      return new Response(JSON.stringify({ error: "Invalid action. Use 'approve' or 'reject'" }), {
        status: 400,
        headers: { ...corsHeaders, "Content-Type": "application/json" },
      });
    }

<<<<<<< HEAD
    // Handle approval
    if (action === "approve") {
      // Post the journal entry to gl_entries
      const glResult = await executeAsCfo(
        "insert into public.gl_entries (entry_date, account_dr, account_cr, amount, memo, posted_by) values ($1, $2, $3, $4, $5, $6) returning id",
        [
          { type: "date", value: pendingJournal.entry_date },
          { type: "string", value: pendingJournal.account_dr },
          { type: "string", value: pendingJournal.account_cr },
          { type: "number", value: pendingJournal.amount },
          { type: "string", value: pendingJournal.memo ?? null },
          { type: "uuid", value: approverId },
        ],
      );

      const glEntry = Array.isArray(glResult) ? glResult[0] : null;

      if (!glEntry) {
        return new Response(JSON.stringify({ error: "Failed to post journal" }), {
          status: 500,
          headers: { ...corsHeaders, "Content-Type": "application/json" },
        });
      }

      // Update pending journal status
      const approvalUpdate = await executeAsCfo(
        "update public.pending_journals set status = 'approved', approved_by = $1, approved_at = now() where id = $2",
        [
          { type: "uuid", value: approverId },
          { type: "uuid", value: pending_journal_id },
        ],
      );

      if (!approvalUpdate || (approvalUpdate as { row_count?: number }).row_count !== 1) {
        return new Response(JSON.stringify({ error: "Failed to finalize journal approval" }), {
          status: 500,
          headers: { ...corsHeaders, "Content-Type": "application/json" },
        });
      }

      // TODO: Send notification (Slack/email) to requester
      // This can be implemented using a webhook or email service

      return new Response(
        JSON.stringify({
          success: true,
          message: "Journal entry approved and posted",
          gl_entry_id: glEntry.id,
        }),
        {
          status: 200,
          headers: { ...corsHeaders, "Content-Type": "application/json" },
        }
      );
    } else if (action === "reject") {
      // Update pending journal status to rejected
      const rejectionUpdate = await executeAsCfo(
        "update public.pending_journals set status = 'rejected', approved_by = $1, approved_at = now() where id = $2",
        [
          { type: "uuid", value: approverId },
          { type: "uuid", value: pending_journal_id },
        ],
      );

      if (!rejectionUpdate || (rejectionUpdate as { row_count?: number }).row_count !== 1) {
        return new Response(JSON.stringify({ error: "Failed to reject journal" }), {
          status: 500,
          headers: { ...corsHeaders, "Content-Type": "application/json" },
        });
=======
    const { data: rpcResult, error: rpcError } = await supabase.rpc(
      "mcp_handle_pending_journal",
      {
        action,
        pending_journal_id,
        approver: approverId,
        notes: approver_notes ?? null,
>>>>>>> 68ea285e
      }
    );

    if (rpcError) {
      console.error("Journal approval RPC failed", rpcError);
      return new Response(JSON.stringify({ error: "Failed to process journal", details: rpcError.message }), {
        status: 500,
        headers: { ...corsHeaders, "Content-Type": "application/json" },
      });
    }

    return new Response(
      JSON.stringify({
        success: true,
        result: rpcResult,
      }),
      {
        status: 200,
        headers: { ...corsHeaders, "Content-Type": "application/json" },
      }
    );
  } catch (error) {
    console.error("Error in approve_journal:", error);
    return new Response(
      JSON.stringify({ error: "Internal server error", details: error.message }),
      {
        status: 500,
        headers: { ...corsHeaders, "Content-Type": "application/json" },
      }
    );
  }
});<|MERGE_RESOLUTION|>--- conflicted
+++ resolved
@@ -86,7 +86,6 @@
 
     const approverId = userData.user.id;
 
-<<<<<<< HEAD
     // Fetch the pending journal entry
     const appMetadata = (userData.user.app_metadata ?? {}) as Record<string, unknown>;
     const rawRoles =
@@ -136,11 +135,6 @@
     if (!pendingJournal) {
       return new Response(JSON.stringify({ error: "Pending journal not found" }), {
         status: 404,
-=======
-    if (!hasCfoPrivileges(userData.user)) {
-      return new Response(JSON.stringify({ error: "Forbidden" }), {
-        status: 403,
->>>>>>> 68ea285e
         headers: { ...corsHeaders, "Content-Type": "application/json" },
       });
     }
@@ -152,7 +146,6 @@
       });
     }
 
-<<<<<<< HEAD
     // Handle approval
     if (action === "approve") {
       // Post the journal entry to gl_entries
@@ -222,15 +215,6 @@
           status: 500,
           headers: { ...corsHeaders, "Content-Type": "application/json" },
         });
-=======
-    const { data: rpcResult, error: rpcError } = await supabase.rpc(
-      "mcp_handle_pending_journal",
-      {
-        action,
-        pending_journal_id,
-        approver: approverId,
-        notes: approver_notes ?? null,
->>>>>>> 68ea285e
       }
     );
 
