--- conflicted
+++ resolved
@@ -1,7 +1,6 @@
 import { getRequestId, healthResponse, withObs } from "../_obs/withObs.ts";
 import { ERROR_CODES } from "../_obs/constants.ts";
 import {
-<<<<<<< HEAD
   isAutonomyCategory,
   isAutonomyLevel,
   isComposerDial,
@@ -13,11 +12,6 @@
 import autonomyFixtures from "../../../ops/fixtures/user_autonomy_prefs.json" assert {
   type: "json",
 };
-=======
-  AgentToolSpanTelemetryOptions,
-  buildAgentToolSpanPayload,
-} from "../_shared/agentObservability.ts";
->>>>>>> 54907951
 
 interface ToolDefinition {
   key: string;
@@ -728,7 +722,6 @@
     }
   }
 
-<<<<<<< HEAD
   let autonomyGate: AutonomyGateResult | null = null;
   if (toolDef) {
     if (payload.user_id) {
@@ -758,54 +751,6 @@
     }
   }
 
-=======
-  const riskyCandidates = extractRiskyModerationCandidates(shortTermMessages);
-  if (riskyCandidates.length > 0) {
-    try {
-      moderationSummary = await requestModerationDecision(
-        riskyCandidates,
-        agentKey,
-        requestId,
-      );
-
-      if (sessionId) {
-        await insertEvent(
-          sessionId,
-          "AUDIT",
-          "agent.moderation",
-          createModerationAuditPayload(agentKey, riskyCandidates, moderationSummary),
-        );
-      }
-    } catch (error) {
-      return jsonResponse({
-        ok: false,
-        error: `moderation error: ${(error as Error).message}`,
-      }, 502);
-    }
-  }
-
-  if (moderationSummary && moderationSummary.action !== "allow") {
-    const responsePayload: Record<string, unknown> = {
-      ok: false,
-      session_id: sessionId,
-      next: "moderation_review",
-      request_id: requestId,
-      moderation: {
-        action: moderationSummary.action,
-        category: moderationSummary.category,
-        decisions: moderationSummary.decisions.map((decision) => ({
-          message_index: decision.message_index,
-          action: decision.action,
-          category: decision.category,
-          reason: decision.reason,
-        })),
-      },
-    };
-
-    return jsonResponse(responsePayload, 200);
-  }
-
->>>>>>> 54907951
   const toolRequestId = crypto.randomUUID();
   let plannedTool: Record<string, unknown> | undefined;
   let toolResult: Record<string, unknown> | undefined;
@@ -924,7 +869,6 @@
     responsePayload.tool_result = toolResult;
   }
 
-<<<<<<< HEAD
   const autonomySnapshot = autonomyGate ??
     buildDefaultAutonomyGate(autonomyCategory, toolDef?.key ?? null);
   responsePayload.autonomy = {
@@ -935,20 +879,6 @@
     required_level: `L${autonomySnapshot.requiredLevel}`,
     allowed: autonomySnapshot.allowed,
   };
-=======
-  if (moderationSummary) {
-    responsePayload.moderation = {
-      action: moderationSummary.action,
-      category: moderationSummary.category,
-      decisions: moderationSummary.decisions.map((decision) => ({
-        message_index: decision.message_index,
-        action: decision.action,
-        category: decision.category,
-        reason: decision.reason,
-      })),
-    };
-  }
->>>>>>> 54907951
 
   return jsonResponse(responsePayload, 200);
 }, { fn: "agent-orchestrator", defaultErrorCode: ERROR_CODES.UNKNOWN });
@@ -1619,7 +1549,6 @@
   };
 }
 
-<<<<<<< HEAD
 function resolveAutonomyCategory(agentKey: string): AutonomyCategory {
   if (isAutonomyCategory(agentKey)) {
     return agentKey;
@@ -1774,198 +1703,6 @@
     }
   }
   return map;
-=======
-async function runPlannerOptimizers(
-  input: Record<string, unknown>,
-  requestId: string,
-): Promise<{
-  why: string[];
-  conflicts: unknown[];
-  dayBalance: Record<string, unknown> | null;
-  diffSummary: Record<string, unknown>[];
-  rationales: string[];
-  before?: Record<string, unknown>;
-  after?: Record<string, unknown>;
-  source: string;
-  lastRunAt: string;
-} | null> {
-  const [conflictRes, balanceRes] = await Promise.all([
-    callOptimizerEndpoint("conflict-resolver", input, requestId),
-    callOptimizerEndpoint("day-balancer", input, requestId),
-  ]);
-
-  if (!conflictRes && !balanceRes) {
-    return null;
-  }
-
-  const lastRunAt = new Date().toISOString();
-  const why: string[] = [];
-
-  const conflicts = conflictRes && Array.isArray(conflictRes["conflicts"])
-    ? (conflictRes["conflicts"] as unknown[])
-    : [];
-  for (const entry of conflicts) {
-    if (!entry || typeof entry !== "object") continue;
-    const record = entry as Record<string, unknown>;
-    const recommendation =
-      typeof record.recommendation === "string"
-        ? record.recommendation
-        : null;
-    const rationale =
-      typeof record.rationale === "string" ? record.rationale : null;
-    const id = typeof record.id === "string" ? record.id : "conflict";
-    if (recommendation) {
-      why.push(`Resolve ${id}: ${recommendation}`);
-    } else if (rationale) {
-      why.push(`Resolve ${id}: ${rationale}`);
-    }
-  }
-
-  const rationales = balanceRes && Array.isArray(balanceRes["rationales"])
-    ? (balanceRes["rationales"] as unknown[])
-        .filter((item): item is string => typeof item === "string")
-    : [];
-  for (const note of rationales) {
-    why.push(`Auto-balance: ${note}`);
-  }
-
-  const diffSummary = balanceRes && Array.isArray(balanceRes["diff_summary"])
-    ? (balanceRes["diff_summary"] as Record<string, unknown>[])
-    : [];
-
-  const before =
-    balanceRes && typeof balanceRes["before"] === "object" &&
-      balanceRes["before"] !== null &&
-      !Array.isArray(balanceRes["before"])
-      ? (balanceRes["before"] as Record<string, unknown>)
-      : undefined;
-  const after =
-    balanceRes && typeof balanceRes["after"] === "object" &&
-      balanceRes["after"] !== null && !Array.isArray(balanceRes["after"])
-      ? (balanceRes["after"] as Record<string, unknown>)
-      : undefined;
-
-  return {
-    why,
-    conflicts,
-    dayBalance: after ?? null,
-    diffSummary,
-    rationales,
-    before,
-    after,
-    source:
-      (balanceRes && typeof balanceRes["source"] === "string" &&
-        (balanceRes["source"] as string).length > 0)
-        ? (balanceRes["source"] as string)
-        : (conflictRes && typeof conflictRes["source"] === "string" &&
-            (conflictRes["source"] as string).length > 0)
-        ? (conflictRes["source"] as string)
-        : "fixtures",
-    lastRunAt,
-  };
-}
-
-async function callOptimizerEndpoint(
-  slug: "conflict-resolver" | "day-balancer",
-  input: Record<string, unknown>,
-  requestId: string,
-): Promise<Record<string, unknown> | null> {
-  const endpoint = `${SUPABASE_URL}/functions/v1/${slug}`;
-  try {
-    const response = await fetch(endpoint, {
-      method: "POST",
-      headers: {
-        ...serviceHeaders(),
-        "content-type": "application/json",
-        "x-request-id": requestId,
-        "x-optimizer-slug": slug,
-      },
-      body: JSON.stringify(input),
-    });
-
-    if (!response.ok) {
-      const errorText = await response.text();
-      console.warn(
-        JSON.stringify({
-          level: "WARN",
-          event: "optimizer.endpoint.failure",
-          fn: "agent-orchestrator",
-          requestId,
-          slug,
-          status: response.status,
-          error: errorText,
-        }),
-      );
-      return null;
-    }
-
-    const raw = await response.text();
-    return raw ? (JSON.parse(raw) as Record<string, unknown>) : {};
-  } catch (error) {
-    console.error(
-      JSON.stringify({
-        level: "ERROR",
-        event: "optimizer.endpoint.error",
-        fn: "agent-orchestrator",
-        requestId,
-        slug,
-        message: error instanceof Error ? error.message : String(error),
-      }),
-    );
-    return null;
-  }
-}
-
-function extractOptimizerInput(
-  plan: Record<string, unknown>,
-): Record<string, unknown> | null {
-  if (!plan || typeof plan !== "object") {
-    return null;
-  }
-
-  const candidateValue = (plan as Record<string, unknown>)["optimizer_input"];
-  const candidate =
-    candidateValue && typeof candidateValue === "object" &&
-      candidateValue !== null && !Array.isArray(candidateValue)
-      ? (candidateValue as Record<string, unknown>)
-      : plan;
-
-  if (!Array.isArray(candidate["days"]) || candidate["days"].length === 0) {
-    return null;
-  }
-  if (!Array.isArray(candidate["anchors"])) {
-    return null;
-  }
-  if (!Array.isArray(candidate["windows"])) {
-    return null;
-  }
-  if (typeof candidate["max_drive_minutes"] !== "number") {
-    return null;
-  }
-  if (typeof candidate["pace"] !== "string") {
-    return null;
-  }
-
-  return {
-    days: candidate["days"],
-    anchors: candidate["anchors"],
-    windows: candidate["windows"],
-    max_drive_minutes: candidate["max_drive_minutes"],
-    pace: candidate["pace"],
-  };
-}
-
-function dedupeStrings(values: string[]): string[] {
-  const seen = new Set<string>();
-  const results: string[] = [];
-  for (const value of values) {
-    if (!seen.has(value)) {
-      seen.add(value);
-      results.push(value);
-    }
-  }
-  return results;
->>>>>>> 54907951
 }
 
 function deepMerge(
