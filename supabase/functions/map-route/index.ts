import { ERROR_CODES } from "../_obs/constants.ts";
import { getRequestId, healthResponse, withObs } from "../_obs/withObs.ts";
<<<<<<< HEAD
import {
  buildWarnings,
  normalizeWarningOutputs,
  type WarningDetail,
} from "./warnings.ts";
=======
import { buildWarnings as computeWarnings } from "./warnings.ts";
>>>>>>> 9559172c

interface RouteRequestBody {
  origin?: string;
  destination?: string;
  departure_time?: string;
}

interface RouteLeg {
  leg_id: string;
  summary: string;
  mode: "drive" | "walk" | "idle";
  distance_meters: number;
  duration_minutes: number;
  start_time: string;
  end_time: string;
  notes?: string;
}

interface RoutePayload {
  ok: true;
  route: {
    origin: string;
    destination: string;
    departure_time: string;
    arrival_time: string;
    total_minutes: number;
    distance_meters: number;
    warnings: string[];
    // Structured warnings give richer daylight context today and can house
    // additional market-specific metadata when the route service expands
    // beyond Kigali.
    warnings_details: WarningDetail[];
    legs: RouteLeg[];
    source: "stub";
  };
  request_id: string;
}

const handler = withObs(async (req) => {
  const requestId = getRequestId(req) ?? crypto.randomUUID();
  const url = new URL(req.url);

  if (req.method === "GET" && url.pathname.endsWith("/health")) {
    return mapRouteHealthResponse();
  }

  if (req.method !== "POST") {
    return jsonResponse({ ok: false, error: "POST only" }, 405);
  }

  let body: RouteRequestBody;
  try {
    body = await req.json();
  } catch (_error) {
    return jsonResponse({ ok: false, error: "Invalid JSON body" }, 400);
  }

  const origin = typeof body.origin === "string" ? body.origin.trim() : "";
  const destination =
    typeof body.destination === "string" ? body.destination.trim() : "";
  const departureRaw =
    typeof body.departure_time === "string" ? body.departure_time : null;

  const errors: string[] = [];
  if (!origin) errors.push("origin is required");
  if (!destination) errors.push("destination is required");

  let departureTime = new Date();
  if (departureRaw) {
    const parsed = new Date(departureRaw);
    if (Number.isNaN(parsed.getTime())) {
      errors.push("departure_time must be an ISO 8601 string");
    } else {
      departureTime = parsed;
    }
  }

  if (errors.length > 0) {
    const error = new Error(errors.join(", "));
    (error as { code?: string }).code = ERROR_CODES.INPUT_INVALID;
    throw error;
  }

  const distanceMeters = Math.max(
    5_000,
    Math.round(estimateDistanceMeters(origin, destination)),
  );
  const totalMinutes = Math.max(45, Math.round(distanceMeters / 700));

  const legOneMinutes = Math.round(totalMinutes * 0.6);
  const legTwoMinutes = Math.max(15, totalMinutes - legOneMinutes);

  const legOneEnd = new Date(departureTime.getTime() + legOneMinutes * 60_000);
  const legTwoEnd = new Date(legOneEnd.getTime() + legTwoMinutes * 60_000);

<<<<<<< HEAD
  // Kigali-specific daylight logic lives in buildWarnings; normalize output so
  // legacy consumers receive string identifiers while new consumers get detail
  // objects. The helper exposes the normalization so future non-Kigali
  // implementations can plug in additional metadata (including the multi-day
  // arrival insights surfaced in warnings_details).
  const rawWarnings = buildWarnings(departureTime, legTwoEnd);
  const { legacyTypes: warnings, details: warningDetails } =
    normalizeWarningOutputs(rawWarnings);
=======
  const warnings = buildWarnings(departureTime, legTwoEnd);
  logSafetyWarningCoverage({
    requestId,
    origin,
    destination,
    departureTime,
    warnings,
  });
>>>>>>> 9559172c

  const legs: RouteLeg[] = [
    {
      leg_id: "leg-1",
      summary: `Depart ${origin} toward checkpoint`,
      mode: "drive",
      distance_meters: Math.round(distanceMeters * 0.6),
      duration_minutes: legOneMinutes,
      start_time: departureTime.toISOString(),
      end_time: legOneEnd.toISOString(),
      notes: "Monitor road conditions around wetlands and reduce speed when wet.",
    },
    {
      leg_id: "leg-2",
      summary: `Continue to ${destination}`,
      mode: "drive",
      distance_meters: distanceMeters - Math.round(distanceMeters * 0.6),
      duration_minutes: legTwoMinutes,
      start_time: legOneEnd.toISOString(),
      end_time: legTwoEnd.toISOString(),
      notes: warnings.includes("night_travel")
        ? "Night travel expected — confirm headlights and security checks."
        : "Arrive and confirm supplier check-in window.",
    },
  ];

  logAudit({
    requestId,
    origin,
    destination,
    distance_meters: distanceMeters,
    total_minutes: totalMinutes,
    warnings,
  });

  const payload: RoutePayload = {
    ok: true,
    request_id: requestId,
    route: {
      origin,
      destination,
      departure_time: departureTime.toISOString(),
      arrival_time: legTwoEnd.toISOString(),
      total_minutes: totalMinutes,
      distance_meters: distanceMeters,
      warnings,
      warnings_details: warningDetails,
      legs,
      source: "stub",
    },
  };

  return jsonResponse(payload);
}, { fn: "map-route", defaultErrorCode: ERROR_CODES.UNKNOWN });

if (import.meta.main) {
  Deno.serve(handler);
}

function jsonResponse(body: unknown, status = 200): Response {
  return new Response(JSON.stringify(body), {
    status,
    headers: { "content-type": "application/json" },
  });
}

function logAudit(fields: Record<string, unknown>) {
  console.log(JSON.stringify({
    level: "AUDIT",
    event: "map.route.stub",
    fn: "map-route",
    ...fields,
  }));
}

function logSafetyWarningCoverage(details: {
  requestId: string;
  origin: string;
  destination: string;
  departureTime: Date;
  warnings: string[];
}) {
  const coverage = calculateSafetyWarningCoverage(details.warnings);
  const unknownWarnings = details.warnings.filter((warning) =>
    !SAFETY_WARNING_TYPES.includes(
      warning as (typeof SAFETY_WARNING_TYPES)[number],
    )
  );

  console.info(JSON.stringify({
    level: "INFO",
    event: "map.route.safety_warning.coverage",
    fn: "map-route",
    requestId: details.requestId,
    origin: details.origin,
    destination: details.destination,
    departure_time: details.departureTime.toISOString(),
    warnings: details.warnings,
    coverage,
    unknown_warnings: unknownWarnings,
  }));
}

function mapRouteHealthResponse(): Response {
  const body = buildMapRouteHealthPayload();
  return new Response(JSON.stringify(body), {
    status: 200,
    headers: HEALTH_RESPONSE_HEADERS,
  });
}

function estimateDistanceMeters(origin: string, destination: string): number {
  const encoded = `${origin}|${destination}`.toLowerCase();
  let accumulator = 0;
  for (const char of encoded) {
    accumulator = (accumulator * 31 + char.charCodeAt(0)) % 1_000_000;
  }
  return 20_000 + accumulator;
}
<<<<<<< HEAD
=======

function buildWarnings(start: Date, end: Date): string[] {
  return computeWarnings(start, end);
}

export { handler };
export { estimateDistanceMeters, buildWarnings };
export type { SafetyWarningCoverage };
>>>>>>> 9559172c
<|MERGE_RESOLUTION|>--- conflicted
+++ resolved
@@ -1,14 +1,10 @@
 import { ERROR_CODES } from "../_obs/constants.ts";
 import { getRequestId, healthResponse, withObs } from "../_obs/withObs.ts";
-<<<<<<< HEAD
 import {
   buildWarnings,
   normalizeWarningOutputs,
   type WarningDetail,
 } from "./warnings.ts";
-=======
-import { buildWarnings as computeWarnings } from "./warnings.ts";
->>>>>>> 9559172c
 
 interface RouteRequestBody {
   origin?: string;
@@ -104,7 +100,6 @@
   const legOneEnd = new Date(departureTime.getTime() + legOneMinutes * 60_000);
   const legTwoEnd = new Date(legOneEnd.getTime() + legTwoMinutes * 60_000);
 
-<<<<<<< HEAD
   // Kigali-specific daylight logic lives in buildWarnings; normalize output so
   // legacy consumers receive string identifiers while new consumers get detail
   // objects. The helper exposes the normalization so future non-Kigali
@@ -113,16 +108,6 @@
   const rawWarnings = buildWarnings(departureTime, legTwoEnd);
   const { legacyTypes: warnings, details: warningDetails } =
     normalizeWarningOutputs(rawWarnings);
-=======
-  const warnings = buildWarnings(departureTime, legTwoEnd);
-  logSafetyWarningCoverage({
-    requestId,
-    origin,
-    destination,
-    departureTime,
-    warnings,
-  });
->>>>>>> 9559172c
 
   const legs: RouteLeg[] = [
     {
@@ -242,14 +227,3 @@
   }
   return 20_000 + accumulator;
 }
-<<<<<<< HEAD
-=======
-
-function buildWarnings(start: Date, end: Date): string[] {
-  return computeWarnings(start, end);
-}
-
-export { handler };
-export { estimateDistanceMeters, buildWarnings };
-export type { SafetyWarningCoverage };
->>>>>>> 9559172c
