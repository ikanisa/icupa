--- conflicted
+++ resolved
@@ -26,15 +26,6 @@
       - name: Setup pnpm
         uses: pnpm/action-setup@v4
         with:
-<<<<<<< HEAD
-          node-version: '18.18.2'
-          cache: 'pnpm'
-      
-      - name: Setup pnpm
-        uses: pnpm/action-setup@v4
-        with:
-=======
->>>>>>> fdd85a04
           version: '10'
           run_install: false
 
