--- conflicted
+++ resolved
@@ -10,14 +10,8 @@
   contents: read
 
 env:
-<<<<<<< HEAD
   NODE_VERSION: "20.11.1"
   PNPM_VERSION: "10"
-=======
-  NODE_VERSION: '18.18.2'
-  PNPM_VERSION: '10'
-  COVERAGE_THRESHOLD: '80'
->>>>>>> c2f5bcbd
 
 jobs:
   install:
@@ -200,7 +194,6 @@
             node_modules
             */*/node_modules
           key: ${{ runner.os }}-node-modules-${{ hashFiles('**/pnpm-lock.yaml') }}
-<<<<<<< HEAD
 
       - name: Restore Turborepo cache
         uses: actions/cache@v4
@@ -212,11 +205,6 @@
 
       - name: Run tests
         run: pnpm test:all
-=======
-      
-      - name: Run tests with coverage
-        run: pnpm test -- --coverage --coverage.reporter=json-summary --coverage.reporter=text
->>>>>>> c2f5bcbd
         env:
           VITE_SUPABASE_URL: https://placeholder.supabase.co
           VITE_SUPABASE_ANON_KEY: placeholder-key
@@ -360,30 +348,6 @@
           VITE_SUPABASE_URL: ${{ secrets.VITE_SUPABASE_URL || 'https://placeholder.supabase.co' }}
           VITE_SUPABASE_ANON_KEY: ${{ secrets.VITE_SUPABASE_ANON_KEY || 'placeholder-key' }}
 
-<<<<<<< HEAD
-=======
-      - name: Supabase dry-run deploy
-        if: ${{ secrets.SUPABASE_ACCESS_TOKEN != '' && secrets.SUPABASE_PROJECT_REF != '' }}
-        env:
-          SUPABASE_ACCESS_TOKEN: ${{ secrets.SUPABASE_ACCESS_TOKEN }}
-          SUPABASE_PROJECT_REF: ${{ secrets.SUPABASE_PROJECT_REF }}
-        run: |
-          npx --yes supabase@2.53.6 login --token "$SUPABASE_ACCESS_TOKEN"
-          npx --yes supabase@2.53.6 functions deploy --project-ref "$SUPABASE_PROJECT_REF" --dry-run
-
-      - name: Upload Sentry sourcemaps
-        if: ${{ secrets.SENTRY_AUTH_TOKEN != '' && secrets.SENTRY_ORG != '' && secrets.SENTRY_PROJECT != '' }}
-        env:
-          SENTRY_AUTH_TOKEN: ${{ secrets.SENTRY_AUTH_TOKEN }}
-          SENTRY_ORG: ${{ secrets.SENTRY_ORG }}
-          SENTRY_PROJECT: ${{ secrets.SENTRY_PROJECT }}
-          SENTRY_RELEASE: ${{ github.sha }}
-        run: |
-          npx --yes @sentry/cli@2.57.0 releases new "$SENTRY_RELEASE"
-          npx --yes @sentry/cli@2.57.0 sourcemaps upload --release "$SENTRY_RELEASE" --org "$SENTRY_ORG" --project "$SENTRY_PROJECT" --rewrite dist
-          npx --yes @sentry/cli@2.57.0 releases finalize "$SENTRY_RELEASE"
-      
->>>>>>> c2f5bcbd
       - name: Upload build artifacts
         uses: actions/upload-artifact@v5
         with:
