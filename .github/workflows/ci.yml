name: CI

on:
  push:
    branches: [work, main]
  pull_request:

jobs:
<<<<<<< HEAD
=======
  verify-full:
    name: verify-full
    needs:
      - lint
      - typecheck
    runs-on: ubuntu-latest
    timeout-minutes: 45
    steps:
      - uses: actions/checkout@v4
      - uses: actions/setup-node@v4
        with:
          node-version: 20.11.1
          cache: npm
      - uses: supabase/setup-cli@v1
        with:
          version: latest
      - run: npm ci
      - name: Install Playwright browsers
        run: npx playwright install --with-deps
      - name: Configure Playwright base URL
        if: ${{ secrets.PLAYWRIGHT_BASE_URL != '' }}
        run: echo "PLAYWRIGHT_BASE_URL=${{ secrets.PLAYWRIGHT_BASE_URL }}" >> $GITHUB_ENV
      - name: Run verify:full suite
        env:
          VITE_SUPABASE_URL: http://127.0.0.1:54321
          VITE_SUPABASE_ANON_KEY: test-anon-key
          NEXT_PUBLIC_SUPABASE_URL: http://127.0.0.1:54321
          NEXT_PUBLIC_SUPABASE_ANON_KEY: test-anon-key
          SUPABASE_ACCESS_TOKEN: ${{ secrets.SUPABASE_ACCESS_TOKEN }}
        run: npm run verify:full

>>>>>>> 988aeaca
  lint:
    runs-on: ubuntu-latest
    steps:
      - uses: actions/checkout@v4
      - uses: actions/setup-node@v4
        with:
          node-version: 20.11.1
          cache: npm
      - run: npm ci
      - run: npm run lint

  typecheck:
    runs-on: ubuntu-latest
    steps:
      - uses: actions/checkout@v4
      - uses: actions/setup-node@v4
        with:
          node-version: 20.11.1
          cache: npm
      - run: npm ci
      - run: npm run typecheck

  verify-full:
    needs:
      - lint
      - typecheck
    runs-on: ubuntu-latest
    name: verify-full
    timeout-minutes: 45
    env:
      VITE_SUPABASE_URL: http://127.0.0.1:54321
      VITE_SUPABASE_ANON_KEY: test-anon-key
      NEXT_PUBLIC_SUPABASE_URL: http://127.0.0.1:54321
      NEXT_PUBLIC_SUPABASE_ANON_KEY: test-anon-key
      SUPABASE_ACCESS_TOKEN: ${{ secrets.SUPABASE_ACCESS_TOKEN }}
    steps:
      - uses: actions/checkout@v4
      - uses: actions/setup-node@v4
        with:
          node-version: 20.11.1
          cache: npm
      - uses: supabase/setup-cli@v1
        with:
          version: latest
      - run: npm ci
      - name: Install Playwright browsers
        run: npx playwright install --with-deps
      - name: Run verify:full suite
        run: npm run verify:full

  performance:
    needs:
      - lint
      - typecheck
    runs-on: ubuntu-latest
    steps:
      - uses: actions/checkout@v4
      - uses: actions/setup-node@v4
        with:
          node-version: 20.11.1
          cache: npm
      - run: npm ci
      - run: npm run build
      - run: npm run test:perf

  migrations-validate:
    runs-on: ubuntu-latest
    services:
      postgres:
        image: supabase/postgres:15.1.0
        ports:
          - 5432:5432
        options: >-
          --health-cmd "pg_isready -U postgres"
          --health-interval 10s
          --health-timeout 5s
          --health-retries 5
    steps:
      - uses: actions/checkout@v4
      - name: Apply migrations
        env:
          PGHOST: localhost
          PGPORT: 5432
          PGUSER: postgres
          PGPASSWORD: postgres
        run: |
          for file in supabase/migrations/*.sql; do
            echo "Applying $file"
            psql postgresql://postgres:postgres@localhost:5432/postgres -f "$file"
          done
      - name: Apply seed data
        env:
          PGHOST: localhost
          PGPORT: 5432
          PGUSER: postgres
          PGPASSWORD: postgres
        run: |
          psql postgresql://postgres:postgres@localhost:5432/postgres -f supabase/seed/seed.sql

  edge-functions-build:
    runs-on: ubuntu-latest
    steps:
      - uses: actions/checkout@v4
      - uses: denoland/setup-deno@v2
        with:
          deno-version: v1.x
      - name: Verify function formatting
        run: |
          if [ -d supabase/functions ]; then
            deno fmt --check supabase/functions
          fi

  playwright:
    if: ${{ secrets.PLAYWRIGHT_BASE_URL != '' }}
    needs:
      - lint
      - typecheck
    runs-on: ubuntu-latest
    env:
      PLAYWRIGHT_BASE_URL: ${{ secrets.PLAYWRIGHT_BASE_URL }}
    steps:
      - uses: actions/checkout@v4
      - uses: actions/setup-node@v4
        with:
          node-version: 20.11.1
          cache: npm
      - run: npm ci
      - name: Install Playwright browsers
        run: npx playwright install --with-deps
      - name: Run Playwright suites
        run: npx playwright test --config tests/playwright/playwright.config.ts
      - name: Upload Playwright artifacts
        if: always()
        uses: actions/upload-artifact@v4
        with:
          name: phase10-playwright
          path: artifacts/phase10/playwright<|MERGE_RESOLUTION|>--- conflicted
+++ resolved
@@ -6,40 +6,6 @@
   pull_request:
 
 jobs:
-<<<<<<< HEAD
-=======
-  verify-full:
-    name: verify-full
-    needs:
-      - lint
-      - typecheck
-    runs-on: ubuntu-latest
-    timeout-minutes: 45
-    steps:
-      - uses: actions/checkout@v4
-      - uses: actions/setup-node@v4
-        with:
-          node-version: 20.11.1
-          cache: npm
-      - uses: supabase/setup-cli@v1
-        with:
-          version: latest
-      - run: npm ci
-      - name: Install Playwright browsers
-        run: npx playwright install --with-deps
-      - name: Configure Playwright base URL
-        if: ${{ secrets.PLAYWRIGHT_BASE_URL != '' }}
-        run: echo "PLAYWRIGHT_BASE_URL=${{ secrets.PLAYWRIGHT_BASE_URL }}" >> $GITHUB_ENV
-      - name: Run verify:full suite
-        env:
-          VITE_SUPABASE_URL: http://127.0.0.1:54321
-          VITE_SUPABASE_ANON_KEY: test-anon-key
-          NEXT_PUBLIC_SUPABASE_URL: http://127.0.0.1:54321
-          NEXT_PUBLIC_SUPABASE_ANON_KEY: test-anon-key
-          SUPABASE_ACCESS_TOKEN: ${{ secrets.SUPABASE_ACCESS_TOKEN }}
-        run: npm run verify:full
-
->>>>>>> 988aeaca
   lint:
     runs-on: ubuntu-latest
     steps:
