--- conflicted
+++ resolved
@@ -4,12 +4,8 @@
   push:
   pull_request:
 
-<<<<<<< HEAD
-=======
 permissions:
   contents: read
-
->>>>>>> 7d3ee447
 jobs:
   baseline:
     name: Baseline checks
@@ -17,8 +13,6 @@
     steps:
       - name: Checkout
         uses: actions/checkout@v4
-<<<<<<< HEAD
-
       - name: Setup Node.js
         uses: actions/setup-node@v4
         with:
@@ -98,7 +92,6 @@
             exit 1
           fi
           "$SUPABASE_BIN" db push --workdir . --dry-run
-=======
       - name: Show tree
         run: |
           echo "Repo blueprint:"
@@ -109,5 +102,4 @@
       - name: Verify policy files exist
         run: |
           test -f agent/policies/ALLOWLIST.json || (echo "Missing ALLOWLIST.json" && exit 1)
-          echo "ALLOWLIST.json is present ✅"
->>>>>>> 7d3ee447
+          echo "ALLOWLIST.json is present ✅"