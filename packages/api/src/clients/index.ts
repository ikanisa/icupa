import type { FunctionCaller } from "../types";
import type { FunctionMap } from "../descriptors";
import { createCheckoutClient, type CheckoutClient } from "./checkout";
import { createConciergeClient, type ConciergeClient } from "./concierge";
import { createDisasterRecoveryClient, type DisasterRecoveryClient } from "./dr";
import { createFinanceClient, type FinanceClient } from "./finance";
import { createGroupsClient, type GroupsClient } from "./groups";
import { createInventoryClient, type InventoryClient } from "./inventory";
import { createLoyaltyClient, type LoyaltyClient } from "./loyalty";
import { createOpsClient, type OpsClient } from "./ops";
import { createPermitsClient, type PermitsClient } from "./permits";
import { createPricingClient, type PricingClient } from "./pricing";
import { createPrivacyClient, type PrivacyClient } from "./privacy";
import { createWalletClient, type WalletClient } from "./wallet";
<<<<<<< HEAD
import { createTravelClient, type TravelClient } from "./travel";
=======
import { createUserClient, type UserClient } from "./user";
>>>>>>> 3decb17e

export type DomainClients = {
  inventory: InventoryClient;
  growth: GrowthClient;
  checkout: CheckoutClient;
  concierge: ConciergeClient;
  groups: GroupsClient;
  permits: PermitsClient;
  wallet: WalletClient;
  ops: OpsClient;
  finance: FinanceClient;
  pricing: PricingClient;
  loyalty: LoyaltyClient;
  privacy: PrivacyClient;
  dr: DisasterRecoveryClient;
<<<<<<< HEAD
  travel: TravelClient;
=======
  user: UserClient;
>>>>>>> 3decb17e
};

export function createDomainClients(client: FunctionCaller<FunctionMap>): DomainClients {
  return {
    inventory: createInventoryClient(client),
    growth: createGrowthClient(client),
    checkout: createCheckoutClient(client),
    concierge: createConciergeClient(client),
    groups: createGroupsClient(client),
    permits: createPermitsClient(client),
    wallet: createWalletClient(client),
    ops: createOpsClient(client),
    finance: createFinanceClient(client),
    pricing: createPricingClient(client),
    loyalty: createLoyaltyClient(client),
    privacy: createPrivacyClient(client),
    dr: createDisasterRecoveryClient(client),
<<<<<<< HEAD
    travel: createTravelClient(client),
=======
    user: createUserClient(client),
>>>>>>> 3decb17e
  };
}

export * from "./checkout";
export * from "./concierge";
export * from "./dr";
export * from "./finance";
export * from "./groups";
export * from "./inventory";
export * from "./loyalty";
export * from "./ops";
export * from "./permits";
export * from "./pricing";
export * from "./privacy";
export * from "./wallet";
<<<<<<< HEAD
export * from "./travel";
=======
export * from "./user";
>>>>>>> 3decb17e
<|MERGE_RESOLUTION|>--- conflicted
+++ resolved
@@ -12,11 +12,7 @@
 import { createPricingClient, type PricingClient } from "./pricing";
 import { createPrivacyClient, type PrivacyClient } from "./privacy";
 import { createWalletClient, type WalletClient } from "./wallet";
-<<<<<<< HEAD
 import { createTravelClient, type TravelClient } from "./travel";
-=======
-import { createUserClient, type UserClient } from "./user";
->>>>>>> 3decb17e
 
 export type DomainClients = {
   inventory: InventoryClient;
@@ -32,11 +28,7 @@
   loyalty: LoyaltyClient;
   privacy: PrivacyClient;
   dr: DisasterRecoveryClient;
-<<<<<<< HEAD
   travel: TravelClient;
-=======
-  user: UserClient;
->>>>>>> 3decb17e
 };
 
 export function createDomainClients(client: FunctionCaller<FunctionMap>): DomainClients {
@@ -54,11 +46,7 @@
     loyalty: createLoyaltyClient(client),
     privacy: createPrivacyClient(client),
     dr: createDisasterRecoveryClient(client),
-<<<<<<< HEAD
     travel: createTravelClient(client),
-=======
-    user: createUserClient(client),
->>>>>>> 3decb17e
   };
 }
 
@@ -74,8 +62,4 @@
 export * from "./pricing";
 export * from "./privacy";
 export * from "./wallet";
-<<<<<<< HEAD
-export * from "./travel";
-=======
-export * from "./user";
->>>>>>> 3decb17e
+export * from "./travel";