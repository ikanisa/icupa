import type { FunctionCaller } from "../types";
import type { FunctionMap } from "../descriptors";
import { createCheckoutClient, type CheckoutClient } from "./checkout";
import { createDisasterRecoveryClient, type DisasterRecoveryClient } from "./dr";
import { createFinanceClient, type FinanceClient } from "./finance";
import { createGroupsClient, type GroupsClient } from "./groups";
import { createInventoryClient, type InventoryClient } from "./inventory";
import { createMapsClient, type MapsClient } from "./maps";
import { createOpsClient, type OpsClient } from "./ops";
import { createPermitsClient, type PermitsClient } from "./permits";
import { createPrivacyClient, type PrivacyClient } from "./privacy";
import { createWalletClient, type WalletClient } from "./wallet";
<<<<<<< HEAD
import { createHelpersClient, type HelpersClient } from "./helpers";
=======
import { createGrowthClient, type GrowthClient } from "./growth";
>>>>>>> fa11abee

export type DomainClients = {
  inventory: InventoryClient;
  growth: GrowthClient;
  checkout: CheckoutClient;
  groups: GroupsClient;
  permits: PermitsClient;
  wallet: WalletClient;
  ops: OpsClient;
  finance: FinanceClient;
  privacy: PrivacyClient;
  dr: DisasterRecoveryClient;
<<<<<<< HEAD
  helpers: HelpersClient;
=======
  maps: MapsClient;
>>>>>>> fa11abee
};

export function createDomainClients(client: FunctionCaller<FunctionMap>): DomainClients {
  return {
    inventory: createInventoryClient(client),
    growth: createGrowthClient(client),
    checkout: createCheckoutClient(client),
    groups: createGroupsClient(client),
    permits: createPermitsClient(client),
    wallet: createWalletClient(client),
    ops: createOpsClient(client),
    finance: createFinanceClient(client),
    privacy: createPrivacyClient(client),
    dr: createDisasterRecoveryClient(client),
<<<<<<< HEAD
    helpers: createHelpersClient(client),
=======
    maps: createMapsClient(client),
>>>>>>> fa11abee
  };
}

export * from "./checkout";
export * from "./dr";
export * from "./finance";
export * from "./groups";
export * from "./inventory";
export * from "./ops";
export * from "./permits";
export * from "./privacy";
export * from "./wallet";
<<<<<<< HEAD
export * from "./helpers";
=======
export * from "./maps";
>>>>>>> fa11abee
<|MERGE_RESOLUTION|>--- conflicted
+++ resolved
@@ -10,11 +10,7 @@
 import { createPermitsClient, type PermitsClient } from "./permits";
 import { createPrivacyClient, type PrivacyClient } from "./privacy";
 import { createWalletClient, type WalletClient } from "./wallet";
-<<<<<<< HEAD
 import { createHelpersClient, type HelpersClient } from "./helpers";
-=======
-import { createGrowthClient, type GrowthClient } from "./growth";
->>>>>>> fa11abee
 
 export type DomainClients = {
   inventory: InventoryClient;
@@ -27,11 +23,7 @@
   finance: FinanceClient;
   privacy: PrivacyClient;
   dr: DisasterRecoveryClient;
-<<<<<<< HEAD
   helpers: HelpersClient;
-=======
-  maps: MapsClient;
->>>>>>> fa11abee
 };
 
 export function createDomainClients(client: FunctionCaller<FunctionMap>): DomainClients {
@@ -46,11 +38,7 @@
     finance: createFinanceClient(client),
     privacy: createPrivacyClient(client),
     dr: createDisasterRecoveryClient(client),
-<<<<<<< HEAD
     helpers: createHelpersClient(client),
-=======
-    maps: createMapsClient(client),
->>>>>>> fa11abee
   };
 }
 
@@ -63,8 +51,4 @@
 export * from "./permits";
 export * from "./privacy";
 export * from "./wallet";
-<<<<<<< HEAD
-export * from "./helpers";
-=======
-export * from "./maps";
->>>>>>> fa11abee
+export * from "./helpers";