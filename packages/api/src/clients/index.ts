import type { FunctionCaller } from "../types";
import type { FunctionMap } from "../descriptors";
import { createCheckoutClient, type CheckoutClient } from "./checkout";
import { createDisasterRecoveryClient, type DisasterRecoveryClient } from "./dr";
import { createFinanceClient, type FinanceClient } from "./finance";
import { createGroupsClient, type GroupsClient } from "./groups";
import { createInventoryClient, type InventoryClient } from "./inventory";
<<<<<<< HEAD
import { createLoyaltyClient, type LoyaltyClient } from "./loyalty";
=======
import { createMapsClient, type MapsClient } from "./maps";
>>>>>>> 083a2ed4
import { createOpsClient, type OpsClient } from "./ops";
import { createPermitsClient, type PermitsClient } from "./permits";
import { createPricingClient, type PricingClient } from "./pricing";
import { createPrivacyClient, type PrivacyClient } from "./privacy";
import { createWalletClient, type WalletClient } from "./wallet";
import { createSupplierClient, type SupplierClient } from "./supplier";
import { createFlagsClient, type FlagsClient } from "./flags";
import { createAdminClient, type AdminClient } from "./admin";

export type DomainClients = {
  inventory: InventoryClient;
  growth: GrowthClient;
  checkout: CheckoutClient;
  groups: GroupsClient;
  permits: PermitsClient;
  wallet: WalletClient;
  ops: OpsClient;
  finance: FinanceClient;
  pricing: PricingClient;
  loyalty: LoyaltyClient;
  privacy: PrivacyClient;
  dr: DisasterRecoveryClient;
  supplier: SupplierClient;
  flags: FlagsClient;
  admin: AdminClient;
};

export function createDomainClients(client: FunctionCaller<FunctionMap>): DomainClients {
  return {
    inventory: createInventoryClient(client),
    growth: createGrowthClient(client),
    checkout: createCheckoutClient(client),
    groups: createGroupsClient(client),
    permits: createPermitsClient(client),
    wallet: createWalletClient(client),
    ops: createOpsClient(client),
    finance: createFinanceClient(client),
    pricing: createPricingClient(client),
    loyalty: createLoyaltyClient(client),
    privacy: createPrivacyClient(client),
    dr: createDisasterRecoveryClient(client),
    supplier: createSupplierClient(client),
    flags: createFlagsClient(client),
    admin: createAdminClient(client),
  };
}

export * from "./checkout";
export * from "./dr";
export * from "./finance";
export * from "./groups";
export * from "./inventory";
export * from "./loyalty";
export * from "./ops";
export * from "./permits";
export * from "./pricing";
export * from "./privacy";
export * from "./wallet";
export * from "./supplier";
export * from "./flags";
export * from "./admin";<|MERGE_RESOLUTION|>--- conflicted
+++ resolved
@@ -5,11 +5,7 @@
 import { createFinanceClient, type FinanceClient } from "./finance";
 import { createGroupsClient, type GroupsClient } from "./groups";
 import { createInventoryClient, type InventoryClient } from "./inventory";
-<<<<<<< HEAD
 import { createLoyaltyClient, type LoyaltyClient } from "./loyalty";
-=======
-import { createMapsClient, type MapsClient } from "./maps";
->>>>>>> 083a2ed4
 import { createOpsClient, type OpsClient } from "./ops";
 import { createPermitsClient, type PermitsClient } from "./permits";
 import { createPricingClient, type PricingClient } from "./pricing";
