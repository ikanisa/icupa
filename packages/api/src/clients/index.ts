import type { FunctionCaller } from "../types";
import type { FunctionMap } from "../descriptors";
import { createCheckoutClient, type CheckoutClient } from "./checkout";
import { createDisasterRecoveryClient, type DisasterRecoveryClient } from "./dr";
import { createFinanceClient, type FinanceClient } from "./finance";
import { createGroupsClient, type GroupsClient } from "./groups";
import { createInventoryClient, type InventoryClient } from "./inventory";
import { createLoyaltyClient, type LoyaltyClient } from "./loyalty";
import { createOpsClient, type OpsClient } from "./ops";
import { createPermitsClient, type PermitsClient } from "./permits";
import { createPricingClient, type PricingClient } from "./pricing";
import { createPrivacyClient, type PrivacyClient } from "./privacy";
import { createWalletClient, type WalletClient } from "./wallet";
<<<<<<< HEAD
import { createNotifyClient, type NotifyClient } from "./notify";
import { createSupportClient, type SupportClient } from "./support";
import { createChatClient, type ChatClient } from "./chat";
=======
import { createSupplierClient, type SupplierClient } from "./supplier";
import { createFlagsClient, type FlagsClient } from "./flags";
import { createAdminClient, type AdminClient } from "./admin";
>>>>>>> 48e27d94

export type DomainClients = {
  inventory: InventoryClient;
  growth: GrowthClient;
  checkout: CheckoutClient;
  groups: GroupsClient;
  permits: PermitsClient;
  wallet: WalletClient;
  ops: OpsClient;
  finance: FinanceClient;
  pricing: PricingClient;
  loyalty: LoyaltyClient;
  privacy: PrivacyClient;
  dr: DisasterRecoveryClient;
<<<<<<< HEAD
  notify: NotifyClient;
  support: SupportClient;
  chat: ChatClient;
=======
  supplier: SupplierClient;
  flags: FlagsClient;
  admin: AdminClient;
>>>>>>> 48e27d94
};

export function createDomainClients(client: FunctionCaller<FunctionMap>): DomainClients {
  return {
    inventory: createInventoryClient(client),
    growth: createGrowthClient(client),
    checkout: createCheckoutClient(client),
    groups: createGroupsClient(client),
    permits: createPermitsClient(client),
    wallet: createWalletClient(client),
    ops: createOpsClient(client),
    finance: createFinanceClient(client),
    pricing: createPricingClient(client),
    loyalty: createLoyaltyClient(client),
    privacy: createPrivacyClient(client),
    dr: createDisasterRecoveryClient(client),
<<<<<<< HEAD
    notify: createNotifyClient(client),
    support: createSupportClient(client),
    chat: createChatClient(client),
=======
    supplier: createSupplierClient(client),
    flags: createFlagsClient(client),
    admin: createAdminClient(client),
>>>>>>> 48e27d94
  };
}

export * from "./checkout";
export * from "./dr";
export * from "./finance";
export * from "./groups";
export * from "./inventory";
export * from "./loyalty";
export * from "./ops";
export * from "./permits";
export * from "./pricing";
export * from "./privacy";
export * from "./wallet";
<<<<<<< HEAD
export * from "./notify";
export * from "./support";
export * from "./chat";
=======
export * from "./supplier";
export * from "./flags";
export * from "./admin";
>>>>>>> 48e27d94
<|MERGE_RESOLUTION|>--- conflicted
+++ resolved
@@ -11,15 +11,9 @@
 import { createPricingClient, type PricingClient } from "./pricing";
 import { createPrivacyClient, type PrivacyClient } from "./privacy";
 import { createWalletClient, type WalletClient } from "./wallet";
-<<<<<<< HEAD
 import { createNotifyClient, type NotifyClient } from "./notify";
 import { createSupportClient, type SupportClient } from "./support";
 import { createChatClient, type ChatClient } from "./chat";
-=======
-import { createSupplierClient, type SupplierClient } from "./supplier";
-import { createFlagsClient, type FlagsClient } from "./flags";
-import { createAdminClient, type AdminClient } from "./admin";
->>>>>>> 48e27d94
 
 export type DomainClients = {
   inventory: InventoryClient;
@@ -34,15 +28,9 @@
   loyalty: LoyaltyClient;
   privacy: PrivacyClient;
   dr: DisasterRecoveryClient;
-<<<<<<< HEAD
   notify: NotifyClient;
   support: SupportClient;
   chat: ChatClient;
-=======
-  supplier: SupplierClient;
-  flags: FlagsClient;
-  admin: AdminClient;
->>>>>>> 48e27d94
 };
 
 export function createDomainClients(client: FunctionCaller<FunctionMap>): DomainClients {
@@ -59,15 +47,9 @@
     loyalty: createLoyaltyClient(client),
     privacy: createPrivacyClient(client),
     dr: createDisasterRecoveryClient(client),
-<<<<<<< HEAD
     notify: createNotifyClient(client),
     support: createSupportClient(client),
     chat: createChatClient(client),
-=======
-    supplier: createSupplierClient(client),
-    flags: createFlagsClient(client),
-    admin: createAdminClient(client),
->>>>>>> 48e27d94
   };
 }
 
@@ -82,12 +64,6 @@
 export * from "./pricing";
 export * from "./privacy";
 export * from "./wallet";
-<<<<<<< HEAD
 export * from "./notify";
 export * from "./support";
-export * from "./chat";
-=======
-export * from "./supplier";
-export * from "./flags";
-export * from "./admin";
->>>>>>> 48e27d94
+export * from "./chat";