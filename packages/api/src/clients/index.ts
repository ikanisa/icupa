--- conflicted
+++ resolved
@@ -10,13 +10,9 @@
 import { createPermitsClient, type PermitsClient } from "./permits";
 import { createPrivacyClient, type PrivacyClient } from "./privacy";
 import { createWalletClient, type WalletClient } from "./wallet";
-<<<<<<< HEAD
 import { createSupplierClient, type SupplierClient } from "./supplier";
 import { createFlagsClient, type FlagsClient } from "./flags";
 import { createAdminClient, type AdminClient } from "./admin";
-=======
-import { createGrowthClient, type GrowthClient } from "./growth";
->>>>>>> 5b24fe21
 
 export type DomainClients = {
   inventory: InventoryClient;
@@ -29,13 +25,9 @@
   finance: FinanceClient;
   privacy: PrivacyClient;
   dr: DisasterRecoveryClient;
-<<<<<<< HEAD
   supplier: SupplierClient;
   flags: FlagsClient;
   admin: AdminClient;
-=======
-  maps: MapsClient;
->>>>>>> 5b24fe21
 };
 
 export function createDomainClients(client: FunctionCaller<FunctionMap>): DomainClients {
@@ -50,13 +42,9 @@
     finance: createFinanceClient(client),
     privacy: createPrivacyClient(client),
     dr: createDisasterRecoveryClient(client),
-<<<<<<< HEAD
     supplier: createSupplierClient(client),
     flags: createFlagsClient(client),
     admin: createAdminClient(client),
-=======
-    maps: createMapsClient(client),
->>>>>>> 5b24fe21
   };
 }
 
@@ -69,10 +57,6 @@
 export * from "./permits";
 export * from "./privacy";
 export * from "./wallet";
-<<<<<<< HEAD
 export * from "./supplier";
 export * from "./flags";
-export * from "./admin";
-=======
-export * from "./maps";
->>>>>>> 5b24fe21
+export * from "./admin";