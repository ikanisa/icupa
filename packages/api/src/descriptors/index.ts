--- conflicted
+++ resolved
@@ -1,9 +1,5 @@
 import { checkoutDescriptors } from "./checkout";
-<<<<<<< HEAD
 import { airDescriptors } from "./air";
-=======
-import { conciergeDescriptors } from "./concierge";
->>>>>>> ed6518c3
 import { drDescriptors } from "./dr";
 import { financeDescriptors } from "./finance";
 import { groupsDescriptors } from "./groups";
