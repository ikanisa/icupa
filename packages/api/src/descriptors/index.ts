--- conflicted
+++ resolved
@@ -8,13 +8,9 @@
 import { permitsDescriptors } from "./permits";
 import { privacyDescriptors } from "./privacy";
 import { walletDescriptors } from "./wallet";
-<<<<<<< HEAD
 import { supplierDescriptors } from "./supplier";
 import { flagsDescriptors } from "./flags";
 import { adminDescriptors } from "./admin";
-=======
-import { mapsDescriptors } from "./maps";
->>>>>>> 5b24fe21
 import type { DescriptorMap } from "../types";
 
 export const descriptors = {
@@ -28,13 +24,9 @@
   ...financeDescriptors,
   ...privacyDescriptors,
   ...drDescriptors,
-<<<<<<< HEAD
   ...supplierDescriptors,
   ...flagsDescriptors,
   ...adminDescriptors,
-=======
-  ...mapsDescriptors,
->>>>>>> 5b24fe21
 } as const satisfies DescriptorMap;
 
 export type DescriptorKey = keyof typeof descriptors;
