--- conflicted
+++ resolved
@@ -10,11 +10,7 @@
 import { pricingDescriptors } from "./pricing";
 import { privacyDescriptors } from "./privacy";
 import { walletDescriptors } from "./wallet";
-<<<<<<< HEAD
 import { travelDescriptors } from "./travel";
-=======
-import { userDescriptors } from "./user";
->>>>>>> 3decb17e
 import type { DescriptorMap } from "../types";
 
 export const descriptors = {
@@ -31,11 +27,7 @@
   ...loyaltyDescriptors,
   ...privacyDescriptors,
   ...drDescriptors,
-<<<<<<< HEAD
   ...travelDescriptors,
-=======
-  ...userDescriptors,
->>>>>>> 3decb17e
 } as const satisfies DescriptorMap;
 
 export type DescriptorKey = keyof typeof descriptors;
