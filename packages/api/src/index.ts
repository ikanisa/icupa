import {
  CheckoutInput,
  ContributionCreate,
  EscrowCreate,
<<<<<<< HEAD
  InventorySearchInput,
  PermitRequest,
  VoiceCallInitiateInput,
  VoiceCallInitiateResponse,
  VoiceCallSummarizeInput,
  VoiceCallSummarizeResponse,
=======
  GroupSuggestionInput,
  GroupSuggestionResponse,
  InventorySearchInput,
  SearchPlacesInput,
  SearchPlacesResponse,
  PermitRequest,
>>>>>>> 74344fa6
} from "@ecotrips/types";
import {
  DrSnapshotInput,
  GroupsOpsPayoutNowInput,
  GroupsPayoutReportQuery,
  InvoiceGenerateInput,
  PrivacyErasureExecuteInput,
  PrivacyErasurePlanInput,
  PrivacyExportInput,
  PrivacyRequestInput,
  PrivacyReviewInput,
} from "@ecotrips/types";
import { z } from "zod";

const DEFAULT_TIMEOUT_MS = 10_000;

type HttpMethod = "GET" | "POST";

type FunctionDescriptor<TInput extends z.ZodTypeAny, TOutput extends z.ZodTypeAny> = {
  path: string;
  method: HttpMethod;
  auth: "anon" | "user" | "service_role";
  input?: TInput;
  output?: TOutput;
  cacheTtlMs?: number;
};

type ClientOptions = {
  supabaseUrl: string;
  anonKey: string;
  getAccessToken?: () => Promise<string | null>;
  fetch?: typeof fetch;
  defaultTimeoutMs?: number;
};

type RequestOptions = {
  idempotencyKey?: string;
  signal?: AbortSignal;
};

type FunctionMap = {
  [K in keyof typeof descriptors]: (typeof descriptors)[K];
};

const paginatedResponse = z.object({
  ok: z.boolean(),
  data: z.array(z.record(z.any())).default([]),
  request_id: z.string().optional(),
  total: z.number().optional(),
  page: z.number().optional(),
  page_size: z.number().optional(),
});

const descriptors = {
  "inventory.search": {
    path: "/functions/v1/inventory-search",
    method: "POST",
    auth: "anon",
    input: InventorySearchInput,
    output: z.object({ ok: z.boolean(), items: z.array(z.record(z.any())).default([]), cacheHit: z.boolean().optional() }),
    cacheTtlMs: 600_000,
  },
  "inventory.quote": {
    path: "/functions/v1/inventory-quote",
    method: "POST",
    auth: "anon",
    input: z.object({ quoteId: z.string().min(1), locale: z.enum(["en", "rw"]).default("en") }),
    output: z.object({ ok: z.boolean(), quote: z.record(z.any()).optional() }),
    cacheTtlMs: 120_000,
  },
  "checkout.intent": {
    path: "/functions/v1/bff-checkout",
    method: "POST",
    auth: "user",
    input: CheckoutInput,
    output: z.object({ ok: z.boolean(), payment_intent_id: z.string().optional(), client_secret: z.string().optional(), ledger_entry_id: z.string().optional() }),
  },
  "groups.create": {
    path: "/functions/v1/groups-create-escrow",
    method: "POST",
    auth: "user",
    input: EscrowCreate,
    output: z.object({ ok: z.boolean(), escrow_id: z.string().uuid().optional() }),
  },
  "groups.join": {
    path: "/functions/v1/groups-join",
    method: "POST",
    auth: "user",
    input: z.object({ escrowId: z.string().uuid(), inviteCode: z.string().min(4) }),
    output: z.object({ ok: z.boolean(), member_id: z.string().uuid().optional() }),
  },
  "groups.contribute": {
    path: "/functions/v1/groups-contribute",
    method: "POST",
    auth: "user",
    input: ContributionCreate,
    output: z.object({ ok: z.boolean(), contribution_id: z.string().uuid().optional() }),
  },
  "groups.suggest": {
    path: "/functions/v1/groups-suggest",
    method: "POST",
    auth: "anon",
    input: GroupSuggestionInput,
    output: GroupSuggestionResponse,
    cacheTtlMs: 30_000,
  },
  "permits.request": {
    path: "/functions/v1/permits-request",
    method: "POST",
    auth: "user",
    input: PermitRequest,
    output: z.object({ ok: z.boolean(), request_id: z.string().uuid().optional() }),
  },
  "wallet.offlinePack": {
    path: "/functions/v1/privacy-export",
    method: "POST",
    auth: "user",
    input: z.object({ itineraryId: z.string().uuid(), locale: z.enum(["en", "rw"]).default("en") }),
    output: z.object({ ok: z.boolean(), download_url: z.string().url().optional() }),
  },
  "ops.bookings": {
    path: "/functions/v1/ops-bookings",
    method: "GET",
    auth: "user",
    input: z
      .object({
        from: z.string().optional(),
        to: z.string().optional(),
        supplier: z.string().optional(),
        page: z.number().int().positive().optional(),
        page_size: z.number().int().positive().max(100).optional(),
      })
      .partial()
      .default({}),
    output: paginatedResponse,
  },
  "ops.exceptions": {
    path: "/functions/v1/ops-exceptions",
    method: "GET",
    auth: "user",
    input: z
      .object({
        status: z.string().optional(),
        page: z.number().int().positive().optional(),
        page_size: z.number().int().positive().max(100).optional(),
      })
      .partial()
      .default({}),
    output: paginatedResponse,
  },
  "groups.payouts.report": {
    path: "/functions/v1/groups-payouts-report",
    method: "GET",
    auth: "user",
    input: GroupsPayoutReportQuery.default({}),
    output: z.object({
      ok: z.boolean(),
      request_id: z.string().optional(),
      range: z
        .object({ from: z.string().nullable(), to: z.string().nullable() })
        .partial()
        .optional(),
      counts: z
        .array(
          z.object({
            status: z.string(),
            currency: z.string(),
            count: z.number(),
          }),
        )
        .default([]),
      recent: z
        .array(
          z.object({
            id: z.string().optional(),
            escrow_id: z.string().optional(),
            total_cents: z.number().optional(),
            currency: z.string().optional(),
            status: z.string().optional(),
            attempts: z.number().optional(),
            last_error: z.string().nullable().optional(),
            created_at: z.string().optional(),
          }),
        )
        .default([]),
    }),
  },
  "groups.ops.payoutNow": {
    path: "/functions/v1/groups-ops-payout-now",
    method: "POST",
    auth: "user",
    input: GroupsOpsPayoutNowInput,
    output: z.object({
      ok: z.boolean(),
      request_id: z.string().optional(),
      escrow_id: z.string().optional(),
      payout_id: z.string().optional(),
      payout_status: z.string().optional(),
      total_cents: z.number().optional(),
    }),
  },
  "fin.invoice.generate": {
    path: "/functions/v1/fin-invoice-generate",
    method: "POST",
    auth: "user",
    input: InvoiceGenerateInput,
    output: z.object({
      ok: z.boolean(),
      invoice_id: z.string().optional(),
      number: z.string().optional(),
      signed_url: z.string().optional(),
      reused: z.boolean().optional(),
    }),
  },
  "ops.refund": {
    path: "/functions/v1/ops-refund",
    method: "POST",
    auth: "user",
    input: z.object({
      itinerary_id: z.string().uuid(),
      amount_cents: z.number().int().positive(),
      reason: z.string().min(1).max(200),
    }),
    output: z.object({
      ok: z.boolean(),
      request_id: z.string().optional(),
      refund_id: z.string().optional(),
      status: z.string().optional(),
      message: z.string().optional(),
    }),
  },
  "privacy.request": {
    path: "/functions/v1/privacy-request",
    method: "POST",
    auth: "user",
    input: PrivacyRequestInput,
    output: z.object({ ok: z.boolean(), request_id: z.string().optional() }),
  },
  "privacy.review": {
    path: "/functions/v1/privacy-review",
    method: "POST",
    auth: "user",
    input: PrivacyReviewInput,
    output: z.object({ ok: z.boolean(), status: z.string().optional() }),
  },
  "privacy.export": {
    path: "/functions/v1/privacy-export",
    method: "POST",
    auth: "user",
    input: PrivacyExportInput,
    output: z.object({
      ok: z.boolean(),
      request_id: z.string().optional(),
      signed_url: z.string().optional(),
    }),
  },
  "privacy.erasure.plan": {
    path: "/functions/v1/privacy-erasure-dryrun",
    method: "POST",
    auth: "user",
    input: PrivacyErasurePlanInput,
    output: z.object({
      ok: z.boolean(),
      request_id: z.string().optional(),
      signed_url: z.string().optional(),
      plan: z
        .array(
          z.object({
            table: z.string(),
            schema: z.string(),
            action: z.string(),
            count: z.number(),
          }),
        )
        .optional(),
    }),
  },
  "privacy.erasure.execute": {
    path: "/functions/v1/privacy-erasure-execute",
    method: "POST",
    auth: "user",
    input: PrivacyErasureExecuteInput,
    output: z.object({
      ok: z.boolean(),
      request_id: z.string().optional(),
      summary: z
        .array(
          z.object({
            table: z.string(),
            schema: z.string(),
            action: z.string(),
            count: z.number(),
          }),
        )
        .optional(),
    }),
  },
  "voice.call.initiate": {
    path: "/functions/v1/voice-call-initiate",
    method: "POST",
    auth: "user",
    input: VoiceCallInitiateInput,
    output: VoiceCallInitiateResponse,
  },
  "voice.call.summarize": {
    path: "/functions/v1/voice-call-summarize",
    method: "POST",
    auth: "user",
    input: VoiceCallSummarizeInput,
    output: VoiceCallSummarizeResponse,
  },
  "dr.snapshot": {
    path: "/functions/v1/dr-snapshot",
    method: "POST",
    auth: "user",
    input: DrSnapshotInput,
    output: z.object({
      ok: z.boolean(),
      snapshot_id: z.string().optional(),
      object_path: z.string().optional(),
      bytes: z.number().optional(),
      sha256: z.string().optional(),
    }),
  },
  "search.places": {
    path: "/functions/v1/search-places",
    method: "POST",
    auth: "anon",
    input: SearchPlacesInput,
    output: SearchPlacesResponse,
    cacheTtlMs: 15_000,
  },
} satisfies Record<string, FunctionDescriptor<z.ZodTypeAny, z.ZodTypeAny>>;

export type DescriptorKey = keyof FunctionMap;

export class EcoTripsFunctionClient {
  private readonly fetchImpl: typeof fetch;
  private readonly timeoutMs: number;

  constructor(private readonly options: ClientOptions) {
    this.fetchImpl = options.fetch ?? fetch;
    this.timeoutMs = options.defaultTimeoutMs ?? DEFAULT_TIMEOUT_MS;
  }

  async call<K extends DescriptorKey>(
    key: K,
    payload: z.infer<FunctionMap[K]["input"]>,
    requestOptions: RequestOptions = {},
  ): Promise<z.infer<FunctionMap[K]["output"]>> {
    const descriptor = descriptors[key];
    if (!descriptor) {
      throw new Error(`Unknown function descriptor: ${String(key)}`);
    }

    const parsedInput = descriptor.input
      ? descriptor.input.parse(payload ?? {})
      : (payload ?? {});
    const controller = new AbortController();
    const timeout = setTimeout(() => controller.abort(), this.timeoutMs);
    const signal = requestOptions.signal ?? controller.signal;

    try {
      let url = `${this.options.supabaseUrl}${descriptor.path}`;
      const headers = await this.buildHeaders(descriptor, requestOptions.idempotencyKey);
      const init: RequestInit = {
        method: descriptor.method,
        signal,
        headers,
      };

      if (descriptor.method === "GET") {
        const query = buildQueryString(parsedInput);
        if (query) {
          url = `${url}?${query}`;
        }
      } else if (descriptor.method === "POST") {
        init.body = JSON.stringify(parsedInput);
      }

      const response = await this.fetchImpl(url, init);

      if (!response.ok) {
        const errorPayload = await safeJson(response);
        throw new Error(
          `Function ${key} failed with ${response.status}: ${JSON.stringify(errorPayload)}`,
        );
      }

      const parsed = await safeJson(response);
      return descriptor.output ? descriptor.output.parse(parsed) : (parsed as never);
    } finally {
      clearTimeout(timeout);
    }
  }

  private async buildHeaders(
    descriptor: FunctionDescriptor<z.ZodTypeAny, z.ZodTypeAny>,
    idempotencyKey?: string,
  ): Promise<Record<string, string>> {
    const headers: Record<string, string> = {
      Accept: "application/json",
      "Content-Type": "application/json",
      apikey: this.options.anonKey,
    };

    if (idempotencyKey) {
      headers["Idempotency-Key"] = idempotencyKey;
    }

    if (descriptor.auth === "anon") {
      headers.Authorization = `Bearer ${this.options.anonKey}`;
      return headers;
    }

    if (descriptor.auth === "user") {
      const token = (await this.options.getAccessToken?.()) ?? this.options.anonKey;
      headers.Authorization = `Bearer ${token}`;
      return headers;
    }

    throw new Error("Service role access is not available from the client SDK.");
  }
}

async function safeJson(response: Response) {
  const text = await response.text();
  if (!text) return {};
  try {
    return JSON.parse(text);
  } catch (error) {
    console.error("Failed to parse JSON response", { error, text });
    return { ok: false, raw: text };
  }
}

export function createEcoTripsFunctionClient(options: ClientOptions) {
  return new EcoTripsFunctionClient(options);
}

export const functionDescriptors = descriptors;

function buildQueryString(input: unknown): string {
  if (!input || typeof input !== "object") {
    return "";
  }

  const params = new URLSearchParams();
  for (const [key, value] of Object.entries(input as Record<string, unknown>)) {
    if (value === undefined || value === null) {
      continue;
    }

    if (Array.isArray(value)) {
      for (const entry of value) {
        params.append(key, serializeQueryValue(entry));
      }
      continue;
    }

    params.append(key, serializeQueryValue(value));
  }

  return params.toString();
}

function serializeQueryValue(value: unknown): string {
  if (typeof value === "string") return value;
  if (typeof value === "number" || typeof value === "boolean") {
    return String(value);
  }
  if (value instanceof Date) {
    return value.toISOString();
  }
  return JSON.stringify(value);
}<|MERGE_RESOLUTION|>--- conflicted
+++ resolved
@@ -2,21 +2,12 @@
   CheckoutInput,
   ContributionCreate,
   EscrowCreate,
-<<<<<<< HEAD
   InventorySearchInput,
   PermitRequest,
   VoiceCallInitiateInput,
   VoiceCallInitiateResponse,
   VoiceCallSummarizeInput,
   VoiceCallSummarizeResponse,
-=======
-  GroupSuggestionInput,
-  GroupSuggestionResponse,
-  InventorySearchInput,
-  SearchPlacesInput,
-  SearchPlacesResponse,
-  PermitRequest,
->>>>>>> 74344fa6
 } from "@ecotrips/types";
 import {
   DrSnapshotInput,
