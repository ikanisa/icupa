<<<<<<< HEAD
import {
  CheckoutInput,
  ContributionCreate,
  EscrowCreate,
  FxRateQuoteInput,
  FxRateQuoteResult,
  InventorySearchInput,
  LoyaltyGrantInput,
  LoyaltyGrantResult,
  PermitRequest,
  PricingApplyInput,
  PricingApplyResult,
} from "@ecotrips/types";
=======
import { CheckoutInput, ContributionCreate, EscrowCreate, InventorySearchInput, PermitRequest, SupplierOrdersRequest, SupplierOrdersResponse, SupplierConfirmInput, SupplierConfirmResponse, FlagsConfigResponse, SynthGenerateInput, SynthGenerateResponse } from "@ecotrips/types";
>>>>>>> 083a2ed4
import {
  DrSnapshotInput,
  GroupsOpsPayoutNowInput,
  GroupsPayoutReportQuery,
  InvoiceGenerateInput,
  RefundPolicySummarizeInput,
  RefundPolicySummarizeResponse,
  PrivacyErasureExecuteInput,
  PrivacyErasurePlanInput,
  PrivacyExportInput,
  PrivacyRequestInput,
  PrivacyReviewInput,
  PIIScanInput,
  PIIScanResponse,
} from "@ecotrips/types";
import { z } from "zod";

const DEFAULT_TIMEOUT_MS = 10_000;

type HttpMethod = "GET" | "POST";

type FunctionDescriptor<TInput extends z.ZodTypeAny, TOutput extends z.ZodTypeAny> = {
  path: string;
  method: HttpMethod;
  auth: "anon" | "user" | "service_role";
  input?: TInput;
  output?: TOutput;
  cacheTtlMs?: number;
};

type ClientOptions = {
  supabaseUrl: string;
  anonKey: string;
  getAccessToken?: () => Promise<string | null>;
  fetch?: typeof fetch;
  defaultTimeoutMs?: number;
};

type RequestOptions = {
  idempotencyKey?: string;
  signal?: AbortSignal;
};

type FunctionMap = {
  [K in keyof typeof descriptors]: (typeof descriptors)[K];
};

type MapsClient = {
  tilesList(
    input?: z.infer<typeof MapsTilesListInput>,
    options?: RequestOptions,
  ): Promise<z.infer<typeof MapsTilesListResponse>>;
};

const paginatedResponse = z.object({
  ok: z.boolean(),
  data: z.array(z.record(z.any())).default([]),
  request_id: z.string().optional(),
  total: z.number().optional(),
  page: z.number().optional(),
  page_size: z.number().optional(),
});

const descriptors = {
  "inventory.search": {
    path: "/functions/v1/inventory-search",
    method: "POST",
    auth: "anon",
    input: InventorySearchInput,
    output: z.object({ ok: z.boolean(), items: z.array(z.record(z.any())).default([]), cacheHit: z.boolean().optional() }),
    cacheTtlMs: 600_000,
  },
  "inventory.quote": {
    path: "/functions/v1/inventory-quote",
    method: "POST",
    auth: "anon",
    input: z.object({ quoteId: z.string().min(1), locale: z.enum(["en", "rw"]).default("en") }),
    output: z.object({ ok: z.boolean(), quote: z.record(z.any()).optional() }),
    cacheTtlMs: 120_000,
  },
  "checkout.intent": {
    path: "/functions/v1/bff-checkout",
    method: "POST",
    auth: "user",
    input: CheckoutInput,
    output: z.object({ ok: z.boolean(), payment_intent_id: z.string().optional(), client_secret: z.string().optional(), ledger_entry_id: z.string().optional() }),
  },
  "checkout.escalate": {
    path: "/functions/v1/payment-escalate",
    method: "POST",
    auth: "user",
    input: PaymentEscalationInput,
    output: PaymentEscalationResponse,
  },
  "groups.create": {
    path: "/functions/v1/groups-create-escrow",
    method: "POST",
    auth: "user",
    input: EscrowCreate,
    output: z.object({ ok: z.boolean(), escrow_id: z.string().uuid().optional() }),
  },
  "groups.join": {
    path: "/functions/v1/groups-join",
    method: "POST",
    auth: "user",
    input: z.object({ escrowId: z.string().uuid(), inviteCode: z.string().min(4) }),
    output: z.object({ ok: z.boolean(), member_id: z.string().uuid().optional() }),
  },
  "groups.contribute": {
    path: "/functions/v1/groups-contribute",
    method: "POST",
    auth: "user",
    input: ContributionCreate,
    output: z.object({ ok: z.boolean(), contribution_id: z.string().uuid().optional() }),
  },
  "groups.suggest": {
    path: "/functions/v1/groups-suggest",
    method: "POST",
    auth: "anon",
    input: GroupSuggestionInput,
    output: GroupSuggestionResponse,
    cacheTtlMs: 30_000,
  },
  "permits.request": {
    path: "/functions/v1/permits-request",
    method: "POST",
    auth: "user",
    input: PermitRequest,
    output: z.object({ ok: z.boolean(), request_id: z.string().uuid().optional() }),
  },
  "wallet.offlinePack": {
    path: "/functions/v1/privacy-export",
    method: "POST",
    auth: "user",
    input: z.object({ itineraryId: z.string().uuid(), locale: z.enum(["en", "rw"]).default("en") }),
    output: z.object({ ok: z.boolean(), download_url: z.string().url().optional() }),
  },
  "pricing.apply": {
    path: "/functions/v1/pricing-apply",
    method: "POST",
    auth: "user",
    input: PricingApplyInput,
    output: PricingApplyResult,
  },
  "ops.bookings": {
    path: "/functions/v1/ops-bookings",
    method: "GET",
    auth: "user",
    input: z
      .object({
        from: z.string().optional(),
        to: z.string().optional(),
        supplier: z.string().optional(),
        page: z.number().int().positive().optional(),
        page_size: z.number().int().positive().max(100).optional(),
      })
      .partial()
      .default({}),
    output: paginatedResponse,
  },
  "ops.exceptions": {
    path: "/functions/v1/ops-exceptions",
    method: "GET",
    auth: "user",
    input: z
      .object({
        status: z.string().optional(),
        page: z.number().int().positive().optional(),
        page_size: z.number().int().positive().max(100).optional(),
      })
      .partial()
      .default({}),
    output: paginatedResponse,
  },
  "loyalty.grant": {
    path: "/functions/v1/loyalty-grant",
    method: "POST",
    auth: "user",
    input: LoyaltyGrantInput,
    output: LoyaltyGrantResult,
  },
  "groups.payouts.report": {
    path: "/functions/v1/groups-payouts-report",
    method: "GET",
    auth: "user",
    input: GroupsPayoutReportQuery.default({}),
    output: z.object({
      ok: z.boolean(),
      request_id: z.string().optional(),
      range: z
        .object({ from: z.string().nullable(), to: z.string().nullable() })
        .partial()
        .optional(),
      counts: z
        .array(
          z.object({
            status: z.string(),
            currency: z.string(),
            count: z.number(),
          }),
        )
        .default([]),
      recent: z
        .array(
          z.object({
            id: z.string().optional(),
            escrow_id: z.string().optional(),
            total_cents: z.number().optional(),
            currency: z.string().optional(),
            status: z.string().optional(),
            attempts: z.number().optional(),
            last_error: z.string().nullable().optional(),
            created_at: z.string().optional(),
          }),
        )
        .default([]),
    }),
  },
  "groups.ops.payoutNow": {
    path: "/functions/v1/groups-ops-payout-now",
    method: "POST",
    auth: "user",
    input: GroupsOpsPayoutNowInput,
    output: z.object({
      ok: z.boolean(),
      request_id: z.string().optional(),
      escrow_id: z.string().optional(),
      payout_id: z.string().optional(),
      payout_status: z.string().optional(),
      total_cents: z.number().optional(),
    }),
  },
  "fin.invoice.generate": {
    path: "/functions/v1/fin-invoice-generate",
    method: "POST",
    auth: "user",
    input: InvoiceGenerateInput,
    output: z.object({
      ok: z.boolean(),
      invoice_id: z.string().optional(),
      number: z.string().optional(),
      signed_url: z.string().optional(),
      reused: z.boolean().optional(),
    }),
  },
<<<<<<< HEAD
  "fin.fx.rateQuote": {
    path: "/functions/v1/fx-rate-quote",
    method: "POST",
    auth: "user",
    input: FxRateQuoteInput,
    output: FxRateQuoteResult,
=======
  "fin.refund.policySummarize": {
    path: "/functions/v1/refund-policy-summarize",
    method: "POST",
    auth: "user",
    input: RefundPolicySummarizeInput,
    output: RefundPolicySummarizeResponse,
>>>>>>> 083a2ed4
  },
  "ops.refund": {
    path: "/functions/v1/ops-refund",
    method: "POST",
    auth: "user",
    input: z.object({
      itinerary_id: z.string().uuid(),
      amount_cents: z.number().int().positive(),
      reason: z.string().min(1).max(200),
    }),
    output: z.object({
      ok: z.boolean(),
      request_id: z.string().optional(),
      refund_id: z.string().optional(),
      status: z.string().optional(),
      message: z.string().optional(),
    }),
  },
  "affiliate.outbound": {
    path: "/functions/v1/affiliate-outbound",
    method: "POST",
    auth: "user",
    input: AffiliateOutboundInput,
    output: AffiliateOutboundResult,
  },
  "privacy.request": {
    path: "/functions/v1/privacy-request",
    method: "POST",
    auth: "user",
    input: PrivacyRequestInput,
    output: z.object({ ok: z.boolean(), request_id: z.string().optional() }),
  },
  "privacy.review": {
    path: "/functions/v1/privacy-review",
    method: "POST",
    auth: "user",
    input: PrivacyReviewInput,
    output: z.object({ ok: z.boolean(), status: z.string().optional() }),
  },
  "privacy.export": {
    path: "/functions/v1/privacy-export",
    method: "POST",
    auth: "user",
    input: PrivacyExportInput,
    output: z.object({
      ok: z.boolean(),
      request_id: z.string().optional(),
      signed_url: z.string().optional(),
    }),
  },
  "privacy.erasure.plan": {
    path: "/functions/v1/privacy-erasure-dryrun",
    method: "POST",
    auth: "user",
    input: PrivacyErasurePlanInput,
    output: z.object({
      ok: z.boolean(),
      request_id: z.string().optional(),
      signed_url: z.string().optional(),
      plan: z
        .array(
          z.object({
            table: z.string(),
            schema: z.string(),
            action: z.string(),
            count: z.number(),
          }),
        )
        .optional(),
    }),
  },
  "privacy.erasure.execute": {
    path: "/functions/v1/privacy-erasure-execute",
    method: "POST",
    auth: "user",
    input: PrivacyErasureExecuteInput,
    output: z.object({
      ok: z.boolean(),
      request_id: z.string().optional(),
      summary: z
        .array(
          z.object({
            table: z.string(),
            schema: z.string(),
            action: z.string(),
            count: z.number(),
          }),
        )
        .optional(),
    }),
  },
  "privacy.pii.scan": {
    path: "/functions/v1/privacy-pii-scan",
    method: "POST",
    auth: "user",
    input: PIIScanInput,
    output: PIIScanResponse,
  },
  "dr.snapshot": {
    path: "/functions/v1/dr-snapshot",
    method: "POST",
    auth: "user",
    input: DrSnapshotInput,
    output: z.object({
      ok: z.boolean(),
      snapshot_id: z.string().optional(),
      object_path: z.string().optional(),
      bytes: z.number().optional(),
      sha256: z.string().optional(),
    }),
  },
  "supplier.orders": {
    path: "/functions/v1/supplier-orders",
    method: "GET",
    auth: "user",
    input: SupplierOrdersRequest.default({ include_badges: false }),
    output: SupplierOrdersResponse,
  },
  "supplier.confirm": {
    path: "/functions/v1/supplier-confirm",
    method: "POST",
    auth: "user",
    input: SupplierConfirmInput,
    output: SupplierConfirmResponse,
  },
  "flags.config": {
    path: "/functions/v1/flags-config",
    method: "GET",
    auth: "user",
    input: z.object({}).default({}),
    output: FlagsConfigResponse,
  },
  "admin.synth.generate": {
    path: "/functions/v1/synth-generate",
    method: "POST",
    auth: "user",
    input: SynthGenerateInput.default({}),
    output: SynthGenerateResponse,
  },
} satisfies Record<string, FunctionDescriptor<z.ZodTypeAny, z.ZodTypeAny>>;

export type DescriptorKey = keyof FunctionMap;

export class EcoTripsFunctionClient {
  private readonly fetchImpl: typeof fetch;
  private readonly timeoutMs: number;
  readonly maps: MapsClient;

  constructor(private readonly options: ClientOptions) {
    this.fetchImpl = options.fetch ?? fetch;
    this.timeoutMs = options.defaultTimeoutMs ?? DEFAULT_TIMEOUT_MS;
    this.maps = {
      tilesList: (input, options) =>
        this.call(
          "maps.tiles.list",
          (input ?? {}) as z.infer<FunctionMap["maps.tiles.list"]["input"]>,
          options,
        ),
    };
  }

  async call<K extends DescriptorKey>(
    key: K,
    payload: z.infer<FunctionMap[K]["input"]>,
    requestOptions: RequestOptions = {},
  ): Promise<z.infer<FunctionMap[K]["output"]>> {
    const descriptor = descriptors[key];
    if (!descriptor) {
      throw new Error(`Unknown function descriptor: ${String(key)}`);
    }

    const parsedInput = descriptor.input
      ? descriptor.input.parse(payload ?? {})
      : (payload ?? {});
    const controller = new AbortController();
    const timeout = setTimeout(() => controller.abort(), this.timeoutMs);
    const signal = requestOptions.signal ?? controller.signal;

    try {
      let url = `${this.options.supabaseUrl}${descriptor.path}`;
      const headers = await this.buildHeaders(descriptor, requestOptions.idempotencyKey);
      const init: RequestInit = {
        method: descriptor.method,
        signal,
        headers,
      };

      if (descriptor.method === "GET") {
        const query = buildQueryString(parsedInput);
        if (query) {
          url = `${url}?${query}`;
        }
      } else if (descriptor.method === "POST") {
        init.body = JSON.stringify(parsedInput);
      }

      const response = await this.fetchImpl(url, init);

      if (!response.ok) {
        const errorPayload = await safeJson(response);
        throw new Error(
          `Function ${key} failed with ${response.status}: ${JSON.stringify(errorPayload)}`,
        );
      }

      const parsed = await safeJson(response);
      return descriptor.output ? descriptor.output.parse(parsed) : (parsed as never);
    } finally {
      clearTimeout(timeout);
    }
  }

  private async buildHeaders(
    descriptor: FunctionDescriptor<z.ZodTypeAny, z.ZodTypeAny>,
    idempotencyKey?: string,
  ): Promise<Record<string, string>> {
    const headers: Record<string, string> = {
      Accept: "application/json",
      "Content-Type": "application/json",
      apikey: this.options.anonKey,
    };

    if (idempotencyKey) {
      headers["Idempotency-Key"] = idempotencyKey;
    }

    if (descriptor.auth === "anon") {
      headers.Authorization = `Bearer ${this.options.anonKey}`;
      return headers;
    }

    if (descriptor.auth === "user") {
      const token = (await this.options.getAccessToken?.()) ?? this.options.anonKey;
      headers.Authorization = `Bearer ${token}`;
      return headers;
    }

    throw new Error("Service role access is not available from the client SDK.");
  }
}

async function safeJson(response: Response) {
  const text = await response.text();
  if (!text) return {};
  try {
    return JSON.parse(text);
  } catch (error) {
    console.error("Failed to parse JSON response", { error, text });
    return { ok: false, raw: text };
  }
}

export function createEcoTripsFunctionClient(options: ClientOptions) {
  return new EcoTripsFunctionClient(options);
}

export const functionDescriptors = descriptors;

export * from "./mapRoute";

function buildQueryString(input: unknown): string {
  if (!input || typeof input !== "object") {
    return "";
  }

  const params = new URLSearchParams();
  for (const [key, value] of Object.entries(input as Record<string, unknown>)) {
    if (value === undefined || value === null) {
      continue;
    }

    if (Array.isArray(value)) {
      for (const entry of value) {
        params.append(key, serializeQueryValue(entry));
      }
      continue;
    }

    params.append(key, serializeQueryValue(value));
  }

  return params.toString();
}

function serializeQueryValue(value: unknown): string {
  if (typeof value === "string") return value;
  if (typeof value === "number" || typeof value === "boolean") {
    return String(value);
  }
  if (value instanceof Date) {
    return value.toISOString();
  }
  return JSON.stringify(value);
}<|MERGE_RESOLUTION|>--- conflicted
+++ resolved
@@ -1,4 +1,3 @@
-<<<<<<< HEAD
 import {
   CheckoutInput,
   ContributionCreate,
@@ -12,9 +11,6 @@
   PricingApplyInput,
   PricingApplyResult,
 } from "@ecotrips/types";
-=======
-import { CheckoutInput, ContributionCreate, EscrowCreate, InventorySearchInput, PermitRequest, SupplierOrdersRequest, SupplierOrdersResponse, SupplierConfirmInput, SupplierConfirmResponse, FlagsConfigResponse, SynthGenerateInput, SynthGenerateResponse } from "@ecotrips/types";
->>>>>>> 083a2ed4
 import {
   DrSnapshotInput,
   GroupsOpsPayoutNowInput,
@@ -260,21 +256,12 @@
       reused: z.boolean().optional(),
     }),
   },
-<<<<<<< HEAD
   "fin.fx.rateQuote": {
     path: "/functions/v1/fx-rate-quote",
     method: "POST",
     auth: "user",
     input: FxRateQuoteInput,
     output: FxRateQuoteResult,
-=======
-  "fin.refund.policySummarize": {
-    path: "/functions/v1/refund-policy-summarize",
-    method: "POST",
-    auth: "user",
-    input: RefundPolicySummarizeInput,
-    output: RefundPolicySummarizeResponse,
->>>>>>> 083a2ed4
   },
   "ops.refund": {
     path: "/functions/v1/ops-refund",
