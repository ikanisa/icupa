import {
  CheckoutInput,
  ContributionCreate,
  EscrowCreate,
  InventorySearchInput,
<<<<<<< HEAD
  PermitRequest,
  PriceBreakdownRequest,
  PriceBreakdownResponse,
=======
  MapsTilesListInput,
  MapsTilesListResponse,
  PermitRequest,
>>>>>>> fa11abee
} from "@ecotrips/types";
import {
  DrSnapshotInput,
  GroupsOpsPayoutNowInput,
  GroupsPayoutReportQuery,
  InvoiceGenerateInput,
  PrivacyErasureExecuteInput,
  PrivacyErasurePlanInput,
  PrivacyExportInput,
  PrivacyRequestInput,
  PrivacyReviewInput,
} from "@ecotrips/types";
import { z } from "zod";

import type { InferOutput } from "./types";

const DEFAULT_TIMEOUT_MS = 10_000;

type HttpMethod = "GET" | "POST";

type FunctionDescriptor<TInput extends z.ZodTypeAny, TOutput extends z.ZodTypeAny> = {
  path: string;
  method: HttpMethod;
  auth: "anon" | "user" | "service_role";
  input?: TInput;
  output?: TOutput;
  cacheTtlMs?: number;
};

type ClientOptions = {
  supabaseUrl: string;
  anonKey: string;
  getAccessToken?: () => Promise<string | null>;
  fetch?: typeof fetch;
  defaultTimeoutMs?: number;
};

type RequestOptions = {
  idempotencyKey?: string;
  signal?: AbortSignal;
};

type FunctionMap = {
  [K in keyof typeof descriptors]: (typeof descriptors)[K];
};

type MapsClient = {
  tilesList(
    input?: z.infer<typeof MapsTilesListInput>,
    options?: RequestOptions,
  ): Promise<z.infer<typeof MapsTilesListResponse>>;
};

const paginatedResponse = z.object({
  ok: z.boolean(),
  data: z.array(z.record(z.any())).default([]),
  request_id: z.string().optional(),
  total: z.number().optional(),
  page: z.number().optional(),
  page_size: z.number().optional(),
});

const descriptors = {
  "inventory.search": {
    path: "/functions/v1/inventory-search",
    method: "POST",
    auth: "anon",
    input: InventorySearchInput,
    output: z.object({ ok: z.boolean(), items: z.array(z.record(z.any())).default([]), cacheHit: z.boolean().optional() }),
    cacheTtlMs: 600_000,
  },
  "inventory.quote": {
    path: "/functions/v1/inventory-quote",
    method: "POST",
    auth: "anon",
    input: z.object({ quoteId: z.string().min(1), locale: z.enum(["en", "rw"]).default("en") }),
    output: z.object({ ok: z.boolean(), quote: z.record(z.any()).optional() }),
    cacheTtlMs: 120_000,
  },
  "helpers.price": {
    path: "/functions/v1/helpers-price",
    method: "POST",
    auth: "anon",
    input: PriceBreakdownRequest,
    output: PriceBreakdownResponse,
    cacheTtlMs: 300_000,
  },
  "checkout.intent": {
    path: "/functions/v1/bff-checkout",
    method: "POST",
    auth: "user",
    input: CheckoutInput,
    output: z.object({ ok: z.boolean(), payment_intent_id: z.string().optional(), client_secret: z.string().optional(), ledger_entry_id: z.string().optional() }),
  },
  "checkout.escalate": {
    path: "/functions/v1/payment-escalate",
    method: "POST",
    auth: "user",
    input: PaymentEscalationInput,
    output: PaymentEscalationResponse,
  },
  "groups.create": {
    path: "/functions/v1/groups-create-escrow",
    method: "POST",
    auth: "user",
    input: EscrowCreate,
    output: z.object({ ok: z.boolean(), escrow_id: z.string().uuid().optional() }),
  },
  "groups.join": {
    path: "/functions/v1/groups-join",
    method: "POST",
    auth: "user",
    input: z.object({ escrowId: z.string().uuid(), inviteCode: z.string().min(4) }),
    output: z.object({ ok: z.boolean(), member_id: z.string().uuid().optional() }),
  },
  "groups.contribute": {
    path: "/functions/v1/groups-contribute",
    method: "POST",
    auth: "user",
    input: ContributionCreate,
    output: z.object({ ok: z.boolean(), contribution_id: z.string().uuid().optional() }),
  },
  "groups.suggest": {
    path: "/functions/v1/groups-suggest",
    method: "POST",
    auth: "anon",
    input: GroupSuggestionInput,
    output: GroupSuggestionResponse,
    cacheTtlMs: 30_000,
  },
  "permits.request": {
    path: "/functions/v1/permits-request",
    method: "POST",
    auth: "user",
    input: PermitRequest,
    output: z.object({ ok: z.boolean(), request_id: z.string().uuid().optional() }),
  },
  "wallet.offlinePack": {
    path: "/functions/v1/privacy-export",
    method: "POST",
    auth: "user",
    input: z.object({ itineraryId: z.string().uuid(), locale: z.enum(["en", "rw"]).default("en") }),
    output: z.object({ ok: z.boolean(), download_url: z.string().url().optional() }),
  },
  "ops.bookings": {
    path: "/functions/v1/ops-bookings",
    method: "GET",
    auth: "user",
    input: z
      .object({
        from: z.string().optional(),
        to: z.string().optional(),
        supplier: z.string().optional(),
        page: z.number().int().positive().optional(),
        page_size: z.number().int().positive().max(100).optional(),
      })
      .partial()
      .default({}),
    output: paginatedResponse,
  },
  "ops.exceptions": {
    path: "/functions/v1/ops-exceptions",
    method: "GET",
    auth: "user",
    input: z
      .object({
        status: z.string().optional(),
        page: z.number().int().positive().optional(),
        page_size: z.number().int().positive().max(100).optional(),
      })
      .partial()
      .default({}),
    output: paginatedResponse,
  },
  "groups.payouts.report": {
    path: "/functions/v1/groups-payouts-report",
    method: "GET",
    auth: "user",
    input: GroupsPayoutReportQuery.default({}),
    output: z.object({
      ok: z.boolean(),
      request_id: z.string().optional(),
      range: z
        .object({ from: z.string().nullable(), to: z.string().nullable() })
        .partial()
        .optional(),
      counts: z
        .array(
          z.object({
            status: z.string(),
            currency: z.string(),
            count: z.number(),
          }),
        )
        .default([]),
      recent: z
        .array(
          z.object({
            id: z.string().optional(),
            escrow_id: z.string().optional(),
            total_cents: z.number().optional(),
            currency: z.string().optional(),
            status: z.string().optional(),
            attempts: z.number().optional(),
            last_error: z.string().nullable().optional(),
            created_at: z.string().optional(),
          }),
        )
        .default([]),
    }),
  },
  "groups.ops.payoutNow": {
    path: "/functions/v1/groups-ops-payout-now",
    method: "POST",
    auth: "user",
    input: GroupsOpsPayoutNowInput,
    output: z.object({
      ok: z.boolean(),
      request_id: z.string().optional(),
      escrow_id: z.string().optional(),
      payout_id: z.string().optional(),
      payout_status: z.string().optional(),
      total_cents: z.number().optional(),
    }),
  },
  "fin.invoice.generate": {
    path: "/functions/v1/fin-invoice-generate",
    method: "POST",
    auth: "user",
    input: InvoiceGenerateInput,
    output: z.object({
      ok: z.boolean(),
      invoice_id: z.string().optional(),
      number: z.string().optional(),
      signed_url: z.string().optional(),
      reused: z.boolean().optional(),
    }),
  },
  "ops.refund": {
    path: "/functions/v1/ops-refund",
    method: "POST",
    auth: "user",
    input: z.object({
      itinerary_id: z.string().uuid(),
      amount_cents: z.number().int().positive(),
      reason: z.string().min(1).max(200),
    }),
    output: z.object({
      ok: z.boolean(),
      request_id: z.string().optional(),
      refund_id: z.string().optional(),
      status: z.string().optional(),
      message: z.string().optional(),
    }),
  },
  "affiliate.outbound": {
    path: "/functions/v1/affiliate-outbound",
    method: "POST",
    auth: "user",
    input: AffiliateOutboundInput,
    output: AffiliateOutboundResult,
  },
  "privacy.request": {
    path: "/functions/v1/privacy-request",
    method: "POST",
    auth: "user",
    input: PrivacyRequestInput,
    output: z.object({ ok: z.boolean(), request_id: z.string().optional() }),
  },
  "privacy.review": {
    path: "/functions/v1/privacy-review",
    method: "POST",
    auth: "user",
    input: PrivacyReviewInput,
    output: z.object({ ok: z.boolean(), status: z.string().optional() }),
  },
  "privacy.export": {
    path: "/functions/v1/privacy-export",
    method: "POST",
    auth: "user",
    input: PrivacyExportInput,
    output: z.object({
      ok: z.boolean(),
      request_id: z.string().optional(),
      signed_url: z.string().optional(),
    }),
  },
  "privacy.erasure.plan": {
    path: "/functions/v1/privacy-erasure-dryrun",
    method: "POST",
    auth: "user",
    input: PrivacyErasurePlanInput,
    output: z.object({
      ok: z.boolean(),
      request_id: z.string().optional(),
      signed_url: z.string().optional(),
      plan: z
        .array(
          z.object({
            table: z.string(),
            schema: z.string(),
            action: z.string(),
            count: z.number(),
          }),
        )
        .optional(),
    }),
  },
  "privacy.erasure.execute": {
    path: "/functions/v1/privacy-erasure-execute",
    method: "POST",
    auth: "user",
    input: PrivacyErasureExecuteInput,
    output: z.object({
      ok: z.boolean(),
      request_id: z.string().optional(),
      summary: z
        .array(
          z.object({
            table: z.string(),
            schema: z.string(),
            action: z.string(),
            count: z.number(),
          }),
        )
        .optional(),
    }),
  },
  "maps.tiles.list": {
    path: "/functions/v1/maps-tiles-list",
    method: "GET",
    auth: "anon",
    input: MapsTilesListInput.partial(),
    output: MapsTilesListResponse,
    cacheTtlMs: 300_000,
  },
  "dr.snapshot": {
    path: "/functions/v1/dr-snapshot",
    method: "POST",
    auth: "user",
    input: DrSnapshotInput,
    output: z.object({
      ok: z.boolean(),
      snapshot_id: z.string().optional(),
      object_path: z.string().optional(),
      bytes: z.number().optional(),
      sha256: z.string().optional(),
    }),
  },
  "search.places": {
    path: "/functions/v1/search-places",
    method: "POST",
    auth: "anon",
    input: SearchPlacesInput,
    output: SearchPlacesResponse,
    cacheTtlMs: 15_000,
  },
} satisfies Record<string, FunctionDescriptor<z.ZodTypeAny, z.ZodTypeAny>>;

export type DescriptorKey = keyof FunctionMap;

export class EcoTripsFunctionClient {
  private readonly fetchImpl: typeof fetch;
  private readonly timeoutMs: number;
  readonly maps: MapsClient;

  constructor(private readonly options: ClientOptions) {
    this.fetchImpl = options.fetch ?? fetch;
    this.timeoutMs = options.defaultTimeoutMs ?? DEFAULT_TIMEOUT_MS;
    this.maps = {
      tilesList: (input, options) =>
        this.call(
          "maps.tiles.list",
          (input ?? {}) as z.infer<FunctionMap["maps.tiles.list"]["input"]>,
          options,
        ),
    };
  }

  async call<K extends DescriptorKey>(
    key: K,
    payload: z.infer<FunctionMap[K]["input"]>,
    requestOptions: RequestOptions = {},
  ): Promise<z.infer<FunctionMap[K]["output"]>> {
    const descriptor = descriptors[key];
    if (!descriptor) {
      throw new Error(`Unknown function descriptor: ${String(key)}`);
    }

    const parsedInput = descriptor.input
      ? descriptor.input.parse(payload ?? {})
      : (payload ?? {});
    const controller = new AbortController();
    const timeout = setTimeout(() => controller.abort(), this.timeoutMs);
    const signal = requestOptions.signal ?? controller.signal;

    try {
      let url = `${this.options.supabaseUrl}${descriptor.path}`;
      const headers = await this.buildHeaders(descriptor, requestOptions.idempotencyKey);
      const init: RequestInit = {
        method: descriptor.method,
        signal,
        headers,
      };

      if (descriptor.method === "GET") {
        const query = buildQueryString(parsedInput);
        if (query) {
          url = `${url}?${query}`;
        }
      } else if (descriptor.method === "POST") {
        init.body = JSON.stringify(parsedInput);
      }

      const response = await this.fetchImpl(url, init);

      if (!response.ok) {
        const errorPayload = await safeJson(response);
        throw new Error(
          `Function ${key} failed with ${response.status}: ${JSON.stringify(errorPayload)}`,
        );
      }

      const parsed = await safeJson(response);
      if (descriptor.output) {
        return descriptor.output.parse(parsed) as InferOutput<FunctionMap[K]>;
      }
      return parsed as InferOutput<FunctionMap[K]>;
    } finally {
      clearTimeout(timeout);
    }
  }

  private async buildHeaders(
    descriptor: FunctionDescriptor<z.ZodTypeAny, z.ZodTypeAny>,
    idempotencyKey?: string,
  ): Promise<Record<string, string>> {
    const headers: Record<string, string> = {
      Accept: "application/json",
      "Content-Type": "application/json",
      apikey: this.options.anonKey,
    };

    if (idempotencyKey) {
      headers["Idempotency-Key"] = idempotencyKey;
    }

    if (descriptor.auth === "anon") {
      headers.Authorization = `Bearer ${this.options.anonKey}`;
      return headers;
    }

    if (descriptor.auth === "user") {
      const token = (await this.options.getAccessToken?.()) ?? this.options.anonKey;
      headers.Authorization = `Bearer ${token}`;
      return headers;
    }

    throw new Error("Service role access is not available from the client SDK.");
  }
}

async function safeJson(response: Response) {
  const text = await response.text();
  if (!text) return {};
  try {
    return JSON.parse(text);
  } catch (error) {
    console.error("Failed to parse JSON response", { error, text });
    return { ok: false, raw: text };
  }
}

export function createEcoTripsFunctionClient(options: ClientOptions) {
  return new EcoTripsFunctionClient(options);
}

export const functionDescriptors = descriptors;

export * from "./mapRoute";

function buildQueryString(input: unknown): string {
  if (!input || typeof input !== "object") {
    return "";
  }

  const params = new URLSearchParams();
  for (const [key, value] of Object.entries(input as Record<string, unknown>)) {
    if (value === undefined || value === null) {
      continue;
    }

    if (Array.isArray(value)) {
      for (const entry of value) {
        params.append(key, serializeQueryValue(entry));
      }
      continue;
    }

    params.append(key, serializeQueryValue(value));
  }

  return params.toString();
}

function serializeQueryValue(value: unknown): string {
  if (typeof value === "string") return value;
  if (typeof value === "number" || typeof value === "boolean") {
    return String(value);
  }
  if (value instanceof Date) {
    return value.toISOString();
  }
  return JSON.stringify(value);
}<|MERGE_RESOLUTION|>--- conflicted
+++ resolved
@@ -3,15 +3,9 @@
   ContributionCreate,
   EscrowCreate,
   InventorySearchInput,
-<<<<<<< HEAD
   PermitRequest,
   PriceBreakdownRequest,
   PriceBreakdownResponse,
-=======
-  MapsTilesListInput,
-  MapsTilesListResponse,
-  PermitRequest,
->>>>>>> fa11abee
 } from "@ecotrips/types";
 import {
   DrSnapshotInput,
