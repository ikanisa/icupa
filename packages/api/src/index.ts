import {
  CheckoutInput,
  ContributionCreate,
  EscrowCreate,
  InventorySearchInput,
  MapsTilesListInput,
  MapsTilesListResponse,
  PermitRequest,
} from "@ecotrips/types";
import {
  DrSnapshotInput,
  GroupsOpsPayoutNowInput,
  GroupsPayoutReportQuery,
  InvoiceGenerateInput,
  RefundPolicySummarizeInput,
  RefundPolicySummarizeResponse,
  PrivacyErasureExecuteInput,
  PrivacyErasurePlanInput,
  PrivacyExportInput,
  PrivacyRequestInput,
  PrivacyReviewInput,
  PIIScanInput,
  PIIScanResponse,
} from "@ecotrips/types";
import { z } from "zod";

const DEFAULT_TIMEOUT_MS = 10_000;

type HttpMethod = "GET" | "POST";

type FunctionDescriptor<TInput extends z.ZodTypeAny, TOutput extends z.ZodTypeAny> = {
  path: string;
  method: HttpMethod;
  auth: "anon" | "user" | "service_role";
  input?: TInput;
  output?: TOutput;
  cacheTtlMs?: number;
};

type ClientOptions = {
  supabaseUrl: string;
  anonKey: string;
  getAccessToken?: () => Promise<string | null>;
  fetch?: typeof fetch;
  defaultTimeoutMs?: number;
};

type RequestOptions = {
  idempotencyKey?: string;
  signal?: AbortSignal;
};

type FunctionMap = {
  [K in keyof typeof descriptors]: (typeof descriptors)[K];
};

type MapsClient = {
  tilesList(
    input?: z.infer<typeof MapsTilesListInput>,
    options?: RequestOptions,
  ): Promise<z.infer<typeof MapsTilesListResponse>>;
};

const paginatedResponse = z.object({
  ok: z.boolean(),
  data: z.array(z.record(z.any())).default([]),
  request_id: z.string().optional(),
  total: z.number().optional(),
  page: z.number().optional(),
  page_size: z.number().optional(),
});

const descriptors = {
  "inventory.search": {
    path: "/functions/v1/inventory-search",
    method: "POST",
    auth: "anon",
    input: InventorySearchInput,
    output: z.object({ ok: z.boolean(), items: z.array(z.record(z.any())).default([]), cacheHit: z.boolean().optional() }),
    cacheTtlMs: 600_000,
  },
  "inventory.quote": {
    path: "/functions/v1/inventory-quote",
    method: "POST",
    auth: "anon",
    input: z.object({ quoteId: z.string().min(1), locale: z.enum(["en", "rw"]).default("en") }),
    output: z.object({ ok: z.boolean(), quote: z.record(z.any()).optional() }),
    cacheTtlMs: 120_000,
  },
  "checkout.intent": {
    path: "/functions/v1/bff-checkout",
    method: "POST",
    auth: "user",
    input: CheckoutInput,
    output: z.object({ ok: z.boolean(), payment_intent_id: z.string().optional(), client_secret: z.string().optional(), ledger_entry_id: z.string().optional() }),
  },
  "checkout.escalate": {
    path: "/functions/v1/payment-escalate",
    method: "POST",
    auth: "user",
    input: PaymentEscalationInput,
    output: PaymentEscalationResponse,
  },
  "groups.create": {
    path: "/functions/v1/groups-create-escrow",
    method: "POST",
    auth: "user",
    input: EscrowCreate,
    output: z.object({ ok: z.boolean(), escrow_id: z.string().uuid().optional() }),
  },
  "groups.join": {
    path: "/functions/v1/groups-join",
    method: "POST",
    auth: "user",
    input: z.object({ escrowId: z.string().uuid(), inviteCode: z.string().min(4) }),
    output: z.object({ ok: z.boolean(), member_id: z.string().uuid().optional() }),
  },
  "groups.contribute": {
    path: "/functions/v1/groups-contribute",
    method: "POST",
    auth: "user",
    input: ContributionCreate,
    output: z.object({ ok: z.boolean(), contribution_id: z.string().uuid().optional() }),
  },
  "groups.suggest": {
    path: "/functions/v1/groups-suggest",
    method: "POST",
    auth: "anon",
    input: GroupSuggestionInput,
    output: GroupSuggestionResponse,
    cacheTtlMs: 30_000,
  },
  "permits.request": {
    path: "/functions/v1/permits-request",
    method: "POST",
    auth: "user",
    input: PermitRequest,
    output: z.object({ ok: z.boolean(), request_id: z.string().uuid().optional() }),
  },
  "wallet.offlinePack": {
    path: "/functions/v1/privacy-export",
    method: "POST",
    auth: "user",
    input: z.object({ itineraryId: z.string().uuid(), locale: z.enum(["en", "rw"]).default("en") }),
    output: z.object({ ok: z.boolean(), download_url: z.string().url().optional() }),
  },
  "ops.bookings": {
    path: "/functions/v1/ops-bookings",
    method: "GET",
    auth: "user",
    input: z
      .object({
        from: z.string().optional(),
        to: z.string().optional(),
        supplier: z.string().optional(),
        page: z.number().int().positive().optional(),
        page_size: z.number().int().positive().max(100).optional(),
      })
      .partial()
      .default({}),
    output: paginatedResponse,
  },
  "ops.exceptions": {
    path: "/functions/v1/ops-exceptions",
    method: "GET",
    auth: "user",
    input: z
      .object({
        status: z.string().optional(),
        page: z.number().int().positive().optional(),
        page_size: z.number().int().positive().max(100).optional(),
      })
      .partial()
      .default({}),
    output: paginatedResponse,
  },
  "groups.payouts.report": {
    path: "/functions/v1/groups-payouts-report",
    method: "GET",
    auth: "user",
    input: GroupsPayoutReportQuery.default({}),
    output: z.object({
      ok: z.boolean(),
      request_id: z.string().optional(),
      range: z
        .object({ from: z.string().nullable(), to: z.string().nullable() })
        .partial()
        .optional(),
      counts: z
        .array(
          z.object({
            status: z.string(),
            currency: z.string(),
            count: z.number(),
          }),
        )
        .default([]),
      recent: z
        .array(
          z.object({
            id: z.string().optional(),
            escrow_id: z.string().optional(),
            total_cents: z.number().optional(),
            currency: z.string().optional(),
            status: z.string().optional(),
            attempts: z.number().optional(),
            last_error: z.string().nullable().optional(),
            created_at: z.string().optional(),
          }),
        )
        .default([]),
    }),
  },
  "groups.ops.payoutNow": {
    path: "/functions/v1/groups-ops-payout-now",
    method: "POST",
    auth: "user",
    input: GroupsOpsPayoutNowInput,
    output: z.object({
      ok: z.boolean(),
      request_id: z.string().optional(),
      escrow_id: z.string().optional(),
      payout_id: z.string().optional(),
      payout_status: z.string().optional(),
      total_cents: z.number().optional(),
    }),
  },
  "fin.invoice.generate": {
    path: "/functions/v1/fin-invoice-generate",
    method: "POST",
    auth: "user",
    input: InvoiceGenerateInput,
    output: z.object({
      ok: z.boolean(),
      invoice_id: z.string().optional(),
      number: z.string().optional(),
      signed_url: z.string().optional(),
      reused: z.boolean().optional(),
    }),
  },
  "fin.refund.policySummarize": {
    path: "/functions/v1/refund-policy-summarize",
    method: "POST",
    auth: "user",
    input: RefundPolicySummarizeInput,
    output: RefundPolicySummarizeResponse,
  },
  "ops.refund": {
    path: "/functions/v1/ops-refund",
    method: "POST",
    auth: "user",
    input: z.object({
      itinerary_id: z.string().uuid(),
      amount_cents: z.number().int().positive(),
      reason: z.string().min(1).max(200),
    }),
    output: z.object({
      ok: z.boolean(),
      request_id: z.string().optional(),
      refund_id: z.string().optional(),
      status: z.string().optional(),
      message: z.string().optional(),
    }),
  },
  "affiliate.outbound": {
    path: "/functions/v1/affiliate-outbound",
    method: "POST",
    auth: "user",
    input: AffiliateOutboundInput,
    output: AffiliateOutboundResult,
  },
  "privacy.request": {
    path: "/functions/v1/privacy-request",
    method: "POST",
    auth: "user",
    input: PrivacyRequestInput,
    output: z.object({ ok: z.boolean(), request_id: z.string().optional() }),
  },
  "privacy.review": {
    path: "/functions/v1/privacy-review",
    method: "POST",
    auth: "user",
    input: PrivacyReviewInput,
    output: z.object({ ok: z.boolean(), status: z.string().optional() }),
  },
  "privacy.export": {
    path: "/functions/v1/privacy-export",
    method: "POST",
    auth: "user",
    input: PrivacyExportInput,
    output: z.object({
      ok: z.boolean(),
      request_id: z.string().optional(),
      signed_url: z.string().optional(),
    }),
  },
  "privacy.erasure.plan": {
    path: "/functions/v1/privacy-erasure-dryrun",
    method: "POST",
    auth: "user",
    input: PrivacyErasurePlanInput,
    output: z.object({
      ok: z.boolean(),
      request_id: z.string().optional(),
      signed_url: z.string().optional(),
      plan: z
        .array(
          z.object({
            table: z.string(),
            schema: z.string(),
            action: z.string(),
            count: z.number(),
          }),
        )
        .optional(),
    }),
  },
  "privacy.erasure.execute": {
    path: "/functions/v1/privacy-erasure-execute",
    method: "POST",
    auth: "user",
    input: PrivacyErasureExecuteInput,
    output: z.object({
      ok: z.boolean(),
      request_id: z.string().optional(),
      summary: z
        .array(
          z.object({
            table: z.string(),
            schema: z.string(),
            action: z.string(),
            count: z.number(),
          }),
        )
        .optional(),
    }),
  },
<<<<<<< HEAD
  "privacy.pii.scan": {
    path: "/functions/v1/privacy-pii-scan",
    method: "POST",
    auth: "user",
    input: PIIScanInput,
    output: PIIScanResponse,
=======
  "maps.tiles.list": {
    path: "/functions/v1/maps-tiles-list",
    method: "GET",
    auth: "anon",
    input: MapsTilesListInput.partial(),
    output: MapsTilesListResponse,
    cacheTtlMs: 300_000,
>>>>>>> 6bd8fbe7
  },
  "dr.snapshot": {
    path: "/functions/v1/dr-snapshot",
    method: "POST",
    auth: "user",
    input: DrSnapshotInput,
    output: z.object({
      ok: z.boolean(),
      snapshot_id: z.string().optional(),
      object_path: z.string().optional(),
      bytes: z.number().optional(),
      sha256: z.string().optional(),
    }),
  },
  "search.places": {
    path: "/functions/v1/search-places",
    method: "POST",
    auth: "anon",
    input: SearchPlacesInput,
    output: SearchPlacesResponse,
    cacheTtlMs: 15_000,
  },
} satisfies Record<string, FunctionDescriptor<z.ZodTypeAny, z.ZodTypeAny>>;

export type DescriptorKey = keyof FunctionMap;

export class EcoTripsFunctionClient {
  private readonly fetchImpl: typeof fetch;
  private readonly timeoutMs: number;
  readonly maps: MapsClient;

  constructor(private readonly options: ClientOptions) {
    this.fetchImpl = options.fetch ?? fetch;
    this.timeoutMs = options.defaultTimeoutMs ?? DEFAULT_TIMEOUT_MS;
    this.maps = {
      tilesList: (input, options) =>
        this.call(
          "maps.tiles.list",
          (input ?? {}) as z.infer<FunctionMap["maps.tiles.list"]["input"]>,
          options,
        ),
    };
  }

  async call<K extends DescriptorKey>(
    key: K,
    payload: z.infer<FunctionMap[K]["input"]>,
    requestOptions: RequestOptions = {},
  ): Promise<z.infer<FunctionMap[K]["output"]>> {
    const descriptor = descriptors[key];
    if (!descriptor) {
      throw new Error(`Unknown function descriptor: ${String(key)}`);
    }

    const parsedInput = descriptor.input
      ? descriptor.input.parse(payload ?? {})
      : (payload ?? {});
    const controller = new AbortController();
    const timeout = setTimeout(() => controller.abort(), this.timeoutMs);
    const signal = requestOptions.signal ?? controller.signal;

    try {
      let url = `${this.options.supabaseUrl}${descriptor.path}`;
      const headers = await this.buildHeaders(descriptor, requestOptions.idempotencyKey);
      const init: RequestInit = {
        method: descriptor.method,
        signal,
        headers,
      };

      if (descriptor.method === "GET") {
        const query = buildQueryString(parsedInput);
        if (query) {
          url = `${url}?${query}`;
        }
      } else if (descriptor.method === "POST") {
        init.body = JSON.stringify(parsedInput);
      }

      const response = await this.fetchImpl(url, init);

      if (!response.ok) {
        const errorPayload = await safeJson(response);
        throw new Error(
          `Function ${key} failed with ${response.status}: ${JSON.stringify(errorPayload)}`,
        );
      }

      const parsed = await safeJson(response);
      return descriptor.output ? descriptor.output.parse(parsed) : (parsed as never);
    } finally {
      clearTimeout(timeout);
    }
  }

  private async buildHeaders(
    descriptor: FunctionDescriptor<z.ZodTypeAny, z.ZodTypeAny>,
    idempotencyKey?: string,
  ): Promise<Record<string, string>> {
    const headers: Record<string, string> = {
      Accept: "application/json",
      "Content-Type": "application/json",
      apikey: this.options.anonKey,
    };

    if (idempotencyKey) {
      headers["Idempotency-Key"] = idempotencyKey;
    }

    if (descriptor.auth === "anon") {
      headers.Authorization = `Bearer ${this.options.anonKey}`;
      return headers;
    }

    if (descriptor.auth === "user") {
      const token = (await this.options.getAccessToken?.()) ?? this.options.anonKey;
      headers.Authorization = `Bearer ${token}`;
      return headers;
    }

    throw new Error("Service role access is not available from the client SDK.");
  }
}

async function safeJson(response: Response) {
  const text = await response.text();
  if (!text) return {};
  try {
    return JSON.parse(text);
  } catch (error) {
    console.error("Failed to parse JSON response", { error, text });
    return { ok: false, raw: text };
  }
}

export function createEcoTripsFunctionClient(options: ClientOptions) {
  return new EcoTripsFunctionClient(options);
}

export const functionDescriptors = descriptors;

export * from "./mapRoute";

function buildQueryString(input: unknown): string {
  if (!input || typeof input !== "object") {
    return "";
  }

  const params = new URLSearchParams();
  for (const [key, value] of Object.entries(input as Record<string, unknown>)) {
    if (value === undefined || value === null) {
      continue;
    }

    if (Array.isArray(value)) {
      for (const entry of value) {
        params.append(key, serializeQueryValue(entry));
      }
      continue;
    }

    params.append(key, serializeQueryValue(value));
  }

  return params.toString();
}

function serializeQueryValue(value: unknown): string {
  if (typeof value === "string") return value;
  if (typeof value === "number" || typeof value === "boolean") {
    return String(value);
  }
  if (value instanceof Date) {
    return value.toISOString();
  }
  return JSON.stringify(value);
}<|MERGE_RESOLUTION|>--- conflicted
+++ resolved
@@ -335,22 +335,12 @@
         .optional(),
     }),
   },
-<<<<<<< HEAD
   "privacy.pii.scan": {
     path: "/functions/v1/privacy-pii-scan",
     method: "POST",
     auth: "user",
     input: PIIScanInput,
     output: PIIScanResponse,
-=======
-  "maps.tiles.list": {
-    path: "/functions/v1/maps-tiles-list",
-    method: "GET",
-    auth: "anon",
-    input: MapsTilesListInput.partial(),
-    output: MapsTilesListResponse,
-    cacheTtlMs: 300_000,
->>>>>>> 6bd8fbe7
   },
   "dr.snapshot": {
     path: "/functions/v1/dr-snapshot",
