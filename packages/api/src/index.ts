--- conflicted
+++ resolved
@@ -2,7 +2,6 @@
   CheckoutInput,
   ContributionCreate,
   EscrowCreate,
-<<<<<<< HEAD
   InventorySearchInput,
   PermitRequest,
   TravelAirHoldInput,
@@ -10,12 +9,6 @@
   TravelAirSearchInput,
   TravelStayQuoteInput,
   TravelStaySearchInput,
-=======
-  GroupSuggestionInput,
-  GroupSuggestionResponse,
-  InventorySearchInput,
-  PermitRequest,
->>>>>>> 55fcd6c1
 } from "@ecotrips/types";
 import {
   DrSnapshotInput,
