--- conflicted
+++ resolved
@@ -1,15 +1,3 @@
-<<<<<<< HEAD
-=======
-import {
-  CheckoutInput,
-  ContributionCreate,
-  EscrowCreate,
-  InventorySearchInput,
-  PermitRequest,
-  PriceBreakdownRequest,
-  PriceBreakdownResponse,
-} from "@ecotrips/types";
->>>>>>> ba4f002f
 import {
   CheckoutInput,
   ContributionCreate,
@@ -31,15 +19,10 @@
   PrivacyExportInput,
   PrivacyRequestInput,
   PrivacyReviewInput,
-<<<<<<< HEAD
   SafetyAdvisoryQuery,
   SafetyAdvisoryResponse,
   TimeToLeaveQuery,
   TimeToLeaveResponse,
-=======
-  PIIScanInput,
-  PIIScanResponse,
->>>>>>> ba4f002f
 } from "@ecotrips/types";
 import { z } from "zod";
 
@@ -108,7 +91,6 @@
     output: z.object({ ok: z.boolean(), quote: z.record(z.any()).optional() }),
     cacheTtlMs: 120_000,
   },
-<<<<<<< HEAD
   "concierge.dailyBrief": {
     path: "/functions/v1/concierge-daily-brief",
     method: "GET",
@@ -132,15 +114,6 @@
     input: SafetyAdvisoryQuery,
     output: SafetyAdvisoryResponse,
     cacheTtlMs: 180_000,
-=======
-  "helpers.price": {
-    path: "/functions/v1/helpers-price",
-    method: "POST",
-    auth: "anon",
-    input: PriceBreakdownRequest,
-    output: PriceBreakdownResponse,
-    cacheTtlMs: 300_000,
->>>>>>> ba4f002f
   },
   "checkout.intent": {
     path: "/functions/v1/bff-checkout",
