--- conflicted
+++ resolved
@@ -2,21 +2,10 @@
   CheckoutInput,
   ContributionCreate,
   EscrowCreate,
-<<<<<<< HEAD
   InventorySearchInput,
   PermitRequest,
   PriceBreakdownRequest,
   PriceBreakdownResponse,
-=======
-  FxRateQuoteInput,
-  FxRateQuoteResult,
-  InventorySearchInput,
-  LoyaltyGrantInput,
-  LoyaltyGrantResult,
-  PermitRequest,
-  PricingApplyInput,
-  PricingApplyResult,
->>>>>>> 48e27d94
 } from "@ecotrips/types";
 import {
   DrSnapshotInput,
