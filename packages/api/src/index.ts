import {
<<<<<<< HEAD
=======
  AffiliateOutboundInput,
  AffiliateOutboundResult,
>>>>>>> f4ebf3e7
  CheckoutInput,
  ContributionCreate,
  EscrowCreate,
  InventorySearchInput,
<<<<<<< HEAD
  MapsTilesListInput,
  MapsTilesListResponse,
  PermitRequest,
=======
  PermitRequest,
  VoiceCallInitiateInput,
  VoiceCallInitiateResponse,
  VoiceCallSummarizeInput,
  VoiceCallSummarizeResponse,
>>>>>>> f4ebf3e7
} from "@ecotrips/types";
import {
  DrSnapshotInput,
  GroupsOpsPayoutNowInput,
  GroupsPayoutReportQuery,
  InvoiceGenerateInput,
  PrivacyErasureExecuteInput,
  PrivacyErasurePlanInput,
  PrivacyExportInput,
  PrivacyRequestInput,
  PrivacyReviewInput,
} from "@ecotrips/types";
import { z } from "zod";

const DEFAULT_TIMEOUT_MS = 10_000;

type HttpMethod = "GET" | "POST";

type FunctionDescriptor<TInput extends z.ZodTypeAny, TOutput extends z.ZodTypeAny> = {
  path: string;
  method: HttpMethod;
  auth: "anon" | "user" | "service_role";
  input?: TInput;
  output?: TOutput;
  cacheTtlMs?: number;
};

type ClientOptions = {
  supabaseUrl: string;
  anonKey: string;
  getAccessToken?: () => Promise<string | null>;
  fetch?: typeof fetch;
  defaultTimeoutMs?: number;
};

type RequestOptions = {
  idempotencyKey?: string;
  signal?: AbortSignal;
};

type FunctionMap = {
  [K in keyof typeof descriptors]: (typeof descriptors)[K];
};

type MapsClient = {
  tilesList(
    input?: z.infer<typeof MapsTilesListInput>,
    options?: RequestOptions,
  ): Promise<z.infer<typeof MapsTilesListResponse>>;
};

const paginatedResponse = z.object({
  ok: z.boolean(),
  data: z.array(z.record(z.any())).default([]),
  request_id: z.string().optional(),
  total: z.number().optional(),
  page: z.number().optional(),
  page_size: z.number().optional(),
});

const descriptors = {
  "inventory.search": {
    path: "/functions/v1/inventory-search",
    method: "POST",
    auth: "anon",
    input: InventorySearchInput,
    output: z.object({ ok: z.boolean(), items: z.array(z.record(z.any())).default([]), cacheHit: z.boolean().optional() }),
    cacheTtlMs: 600_000,
  },
  "inventory.quote": {
    path: "/functions/v1/inventory-quote",
    method: "POST",
    auth: "anon",
    input: z.object({ quoteId: z.string().min(1), locale: z.enum(["en", "rw"]).default("en") }),
    output: z.object({ ok: z.boolean(), quote: z.record(z.any()).optional() }),
    cacheTtlMs: 120_000,
  },
  "checkout.intent": {
    path: "/functions/v1/bff-checkout",
    method: "POST",
    auth: "user",
    input: CheckoutInput,
    output: z.object({ ok: z.boolean(), payment_intent_id: z.string().optional(), client_secret: z.string().optional(), ledger_entry_id: z.string().optional() }),
  },
  "checkout.escalate": {
    path: "/functions/v1/payment-escalate",
    method: "POST",
    auth: "user",
    input: PaymentEscalationInput,
    output: PaymentEscalationResponse,
  },
  "groups.create": {
    path: "/functions/v1/groups-create-escrow",
    method: "POST",
    auth: "user",
    input: EscrowCreate,
    output: z.object({ ok: z.boolean(), escrow_id: z.string().uuid().optional() }),
  },
  "groups.join": {
    path: "/functions/v1/groups-join",
    method: "POST",
    auth: "user",
    input: z.object({ escrowId: z.string().uuid(), inviteCode: z.string().min(4) }),
    output: z.object({ ok: z.boolean(), member_id: z.string().uuid().optional() }),
  },
  "groups.contribute": {
    path: "/functions/v1/groups-contribute",
    method: "POST",
    auth: "user",
    input: ContributionCreate,
    output: z.object({ ok: z.boolean(), contribution_id: z.string().uuid().optional() }),
  },
  "groups.suggest": {
    path: "/functions/v1/groups-suggest",
    method: "POST",
    auth: "anon",
    input: GroupSuggestionInput,
    output: GroupSuggestionResponse,
    cacheTtlMs: 30_000,
  },
  "permits.request": {
    path: "/functions/v1/permits-request",
    method: "POST",
    auth: "user",
    input: PermitRequest,
    output: z.object({ ok: z.boolean(), request_id: z.string().uuid().optional() }),
  },
  "wallet.offlinePack": {
    path: "/functions/v1/privacy-export",
    method: "POST",
    auth: "user",
    input: z.object({ itineraryId: z.string().uuid(), locale: z.enum(["en", "rw"]).default("en") }),
    output: z.object({ ok: z.boolean(), download_url: z.string().url().optional() }),
  },
  "ops.bookings": {
    path: "/functions/v1/ops-bookings",
    method: "GET",
    auth: "user",
    input: z
      .object({
        from: z.string().optional(),
        to: z.string().optional(),
        supplier: z.string().optional(),
        page: z.number().int().positive().optional(),
        page_size: z.number().int().positive().max(100).optional(),
      })
      .partial()
      .default({}),
    output: paginatedResponse,
  },
  "ops.exceptions": {
    path: "/functions/v1/ops-exceptions",
    method: "GET",
    auth: "user",
    input: z
      .object({
        status: z.string().optional(),
        page: z.number().int().positive().optional(),
        page_size: z.number().int().positive().max(100).optional(),
      })
      .partial()
      .default({}),
    output: paginatedResponse,
  },
  "groups.payouts.report": {
    path: "/functions/v1/groups-payouts-report",
    method: "GET",
    auth: "user",
    input: GroupsPayoutReportQuery.default({}),
    output: z.object({
      ok: z.boolean(),
      request_id: z.string().optional(),
      range: z
        .object({ from: z.string().nullable(), to: z.string().nullable() })
        .partial()
        .optional(),
      counts: z
        .array(
          z.object({
            status: z.string(),
            currency: z.string(),
            count: z.number(),
          }),
        )
        .default([]),
      recent: z
        .array(
          z.object({
            id: z.string().optional(),
            escrow_id: z.string().optional(),
            total_cents: z.number().optional(),
            currency: z.string().optional(),
            status: z.string().optional(),
            attempts: z.number().optional(),
            last_error: z.string().nullable().optional(),
            created_at: z.string().optional(),
          }),
        )
        .default([]),
    }),
  },
  "groups.ops.payoutNow": {
    path: "/functions/v1/groups-ops-payout-now",
    method: "POST",
    auth: "user",
    input: GroupsOpsPayoutNowInput,
    output: z.object({
      ok: z.boolean(),
      request_id: z.string().optional(),
      escrow_id: z.string().optional(),
      payout_id: z.string().optional(),
      payout_status: z.string().optional(),
      total_cents: z.number().optional(),
    }),
  },
  "fin.invoice.generate": {
    path: "/functions/v1/fin-invoice-generate",
    method: "POST",
    auth: "user",
    input: InvoiceGenerateInput,
    output: z.object({
      ok: z.boolean(),
      invoice_id: z.string().optional(),
      number: z.string().optional(),
      signed_url: z.string().optional(),
      reused: z.boolean().optional(),
    }),
  },
  "ops.refund": {
    path: "/functions/v1/ops-refund",
    method: "POST",
    auth: "user",
    input: z.object({
      itinerary_id: z.string().uuid(),
      amount_cents: z.number().int().positive(),
      reason: z.string().min(1).max(200),
    }),
    output: z.object({
      ok: z.boolean(),
      request_id: z.string().optional(),
      refund_id: z.string().optional(),
      status: z.string().optional(),
      message: z.string().optional(),
    }),
  },
  "affiliate.outbound": {
    path: "/functions/v1/affiliate-outbound",
    method: "POST",
    auth: "user",
    input: AffiliateOutboundInput,
    output: AffiliateOutboundResult,
  },
  "privacy.request": {
    path: "/functions/v1/privacy-request",
    method: "POST",
    auth: "user",
    input: PrivacyRequestInput,
    output: z.object({ ok: z.boolean(), request_id: z.string().optional() }),
  },
  "privacy.review": {
    path: "/functions/v1/privacy-review",
    method: "POST",
    auth: "user",
    input: PrivacyReviewInput,
    output: z.object({ ok: z.boolean(), status: z.string().optional() }),
  },
  "privacy.export": {
    path: "/functions/v1/privacy-export",
    method: "POST",
    auth: "user",
    input: PrivacyExportInput,
    output: z.object({
      ok: z.boolean(),
      request_id: z.string().optional(),
      signed_url: z.string().optional(),
    }),
  },
  "privacy.erasure.plan": {
    path: "/functions/v1/privacy-erasure-dryrun",
    method: "POST",
    auth: "user",
    input: PrivacyErasurePlanInput,
    output: z.object({
      ok: z.boolean(),
      request_id: z.string().optional(),
      signed_url: z.string().optional(),
      plan: z
        .array(
          z.object({
            table: z.string(),
            schema: z.string(),
            action: z.string(),
            count: z.number(),
          }),
        )
        .optional(),
    }),
  },
  "privacy.erasure.execute": {
    path: "/functions/v1/privacy-erasure-execute",
    method: "POST",
    auth: "user",
    input: PrivacyErasureExecuteInput,
    output: z.object({
      ok: z.boolean(),
      request_id: z.string().optional(),
      summary: z
        .array(
          z.object({
            table: z.string(),
            schema: z.string(),
            action: z.string(),
            count: z.number(),
          }),
        )
        .optional(),
    }),
  },
<<<<<<< HEAD
  "maps.tiles.list": {
    path: "/functions/v1/maps-tiles-list",
    method: "GET",
    auth: "anon",
    input: MapsTilesListInput.partial(),
    output: MapsTilesListResponse,
    cacheTtlMs: 300_000,
=======
  "voice.call.initiate": {
    path: "/functions/v1/voice-call-initiate",
    method: "POST",
    auth: "user",
    input: VoiceCallInitiateInput,
    output: VoiceCallInitiateResponse,
  },
  "voice.call.summarize": {
    path: "/functions/v1/voice-call-summarize",
    method: "POST",
    auth: "user",
    input: VoiceCallSummarizeInput,
    output: VoiceCallSummarizeResponse,
>>>>>>> f4ebf3e7
  },
  "dr.snapshot": {
    path: "/functions/v1/dr-snapshot",
    method: "POST",
    auth: "user",
    input: DrSnapshotInput,
    output: z.object({
      ok: z.boolean(),
      snapshot_id: z.string().optional(),
      object_path: z.string().optional(),
      bytes: z.number().optional(),
      sha256: z.string().optional(),
    }),
  },
  "search.places": {
    path: "/functions/v1/search-places",
    method: "POST",
    auth: "anon",
    input: SearchPlacesInput,
    output: SearchPlacesResponse,
    cacheTtlMs: 15_000,
  },
} satisfies Record<string, FunctionDescriptor<z.ZodTypeAny, z.ZodTypeAny>>;

export type DescriptorKey = keyof FunctionMap;

export class EcoTripsFunctionClient {
  private readonly fetchImpl: typeof fetch;
  private readonly timeoutMs: number;
  readonly maps: MapsClient;

  constructor(private readonly options: ClientOptions) {
    this.fetchImpl = options.fetch ?? fetch;
    this.timeoutMs = options.defaultTimeoutMs ?? DEFAULT_TIMEOUT_MS;
    this.maps = {
      tilesList: (input, options) =>
        this.call(
          "maps.tiles.list",
          (input ?? {}) as z.infer<FunctionMap["maps.tiles.list"]["input"]>,
          options,
        ),
    };
  }

  async call<K extends DescriptorKey>(
    key: K,
    payload: z.infer<FunctionMap[K]["input"]>,
    requestOptions: RequestOptions = {},
  ): Promise<z.infer<FunctionMap[K]["output"]>> {
    const descriptor = descriptors[key];
    if (!descriptor) {
      throw new Error(`Unknown function descriptor: ${String(key)}`);
    }

    const parsedInput = descriptor.input
      ? descriptor.input.parse(payload ?? {})
      : (payload ?? {});
    const controller = new AbortController();
    const timeout = setTimeout(() => controller.abort(), this.timeoutMs);
    const signal = requestOptions.signal ?? controller.signal;

    try {
      let url = `${this.options.supabaseUrl}${descriptor.path}`;
      const headers = await this.buildHeaders(descriptor, requestOptions.idempotencyKey);
      const init: RequestInit = {
        method: descriptor.method,
        signal,
        headers,
      };

      if (descriptor.method === "GET") {
        const query = buildQueryString(parsedInput);
        if (query) {
          url = `${url}?${query}`;
        }
      } else if (descriptor.method === "POST") {
        init.body = JSON.stringify(parsedInput);
      }

      const response = await this.fetchImpl(url, init);

      if (!response.ok) {
        const errorPayload = await safeJson(response);
        throw new Error(
          `Function ${key} failed with ${response.status}: ${JSON.stringify(errorPayload)}`,
        );
      }

      const parsed = await safeJson(response);
      return descriptor.output ? descriptor.output.parse(parsed) : (parsed as never);
    } finally {
      clearTimeout(timeout);
    }
  }

  private async buildHeaders(
    descriptor: FunctionDescriptor<z.ZodTypeAny, z.ZodTypeAny>,
    idempotencyKey?: string,
  ): Promise<Record<string, string>> {
    const headers: Record<string, string> = {
      Accept: "application/json",
      "Content-Type": "application/json",
      apikey: this.options.anonKey,
    };

    if (idempotencyKey) {
      headers["Idempotency-Key"] = idempotencyKey;
    }

    if (descriptor.auth === "anon") {
      headers.Authorization = `Bearer ${this.options.anonKey}`;
      return headers;
    }

    if (descriptor.auth === "user") {
      const token = (await this.options.getAccessToken?.()) ?? this.options.anonKey;
      headers.Authorization = `Bearer ${token}`;
      return headers;
    }

    throw new Error("Service role access is not available from the client SDK.");
  }
}

async function safeJson(response: Response) {
  const text = await response.text();
  if (!text) return {};
  try {
    return JSON.parse(text);
  } catch (error) {
    console.error("Failed to parse JSON response", { error, text });
    return { ok: false, raw: text };
  }
}

export function createEcoTripsFunctionClient(options: ClientOptions) {
  return new EcoTripsFunctionClient(options);
}

export const functionDescriptors = descriptors;

export * from "./mapRoute";

function buildQueryString(input: unknown): string {
  if (!input || typeof input !== "object") {
    return "";
  }

  const params = new URLSearchParams();
  for (const [key, value] of Object.entries(input as Record<string, unknown>)) {
    if (value === undefined || value === null) {
      continue;
    }

    if (Array.isArray(value)) {
      for (const entry of value) {
        params.append(key, serializeQueryValue(entry));
      }
      continue;
    }

    params.append(key, serializeQueryValue(value));
  }

  return params.toString();
}

function serializeQueryValue(value: unknown): string {
  if (typeof value === "string") return value;
  if (typeof value === "number" || typeof value === "boolean") {
    return String(value);
  }
  if (value instanceof Date) {
    return value.toISOString();
  }
  return JSON.stringify(value);
}<|MERGE_RESOLUTION|>--- conflicted
+++ resolved
@@ -1,24 +1,11 @@
 import {
-<<<<<<< HEAD
-=======
-  AffiliateOutboundInput,
-  AffiliateOutboundResult,
->>>>>>> f4ebf3e7
   CheckoutInput,
   ContributionCreate,
   EscrowCreate,
   InventorySearchInput,
-<<<<<<< HEAD
   MapsTilesListInput,
   MapsTilesListResponse,
   PermitRequest,
-=======
-  PermitRequest,
-  VoiceCallInitiateInput,
-  VoiceCallInitiateResponse,
-  VoiceCallSummarizeInput,
-  VoiceCallSummarizeResponse,
->>>>>>> f4ebf3e7
 } from "@ecotrips/types";
 import {
   DrSnapshotInput,
@@ -337,7 +324,6 @@
         .optional(),
     }),
   },
-<<<<<<< HEAD
   "maps.tiles.list": {
     path: "/functions/v1/maps-tiles-list",
     method: "GET",
@@ -345,21 +331,6 @@
     input: MapsTilesListInput.partial(),
     output: MapsTilesListResponse,
     cacheTtlMs: 300_000,
-=======
-  "voice.call.initiate": {
-    path: "/functions/v1/voice-call-initiate",
-    method: "POST",
-    auth: "user",
-    input: VoiceCallInitiateInput,
-    output: VoiceCallInitiateResponse,
-  },
-  "voice.call.summarize": {
-    path: "/functions/v1/voice-call-summarize",
-    method: "POST",
-    auth: "user",
-    input: VoiceCallSummarizeInput,
-    output: VoiceCallSummarizeResponse,
->>>>>>> f4ebf3e7
   },
   "dr.snapshot": {
     path: "/functions/v1/dr-snapshot",
