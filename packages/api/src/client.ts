--- conflicted
+++ resolved
@@ -21,11 +21,7 @@
   readonly loyalty: DomainClients["loyalty"];
   readonly privacy: DomainClients["privacy"];
   readonly dr: DomainClients["dr"];
-<<<<<<< HEAD
   readonly travel: DomainClients["travel"];
-=======
-  readonly user: DomainClients["user"];
->>>>>>> 3decb17e
 
   constructor(private readonly options: ClientOptions) {
     this.fetchImpl = options.fetch ?? fetch;
@@ -45,11 +41,7 @@
     this.loyalty = domains.loyalty;
     this.privacy = domains.privacy;
     this.dr = domains.dr;
-<<<<<<< HEAD
     this.travel = domains.travel;
-=======
-    this.user = domains.user;
->>>>>>> 3decb17e
   }
 
   async call<K extends DescriptorKey>(
