import { descriptors, type DescriptorKey, type FunctionMap } from "./descriptors";
import { buildHeaders, buildQueryString, resolveSignal, safeJson } from "./internal/http";
import { createDomainClients, type DomainClients } from "./clients";
import type { ClientOptions, InferInput, InferOutput, RequestOptions } from "./types";

const DEFAULT_TIMEOUT_MS = 10_000;

export class EcoTripsFunctionClient {
  private readonly fetchImpl: typeof fetch;
  private readonly timeoutMs: number;
  readonly inventory: DomainClients["inventory"];
  readonly checkout: DomainClients["checkout"];
  readonly groups: DomainClients["groups"];
  readonly permits: DomainClients["permits"];
  readonly wallet: DomainClients["wallet"];
  readonly ops: DomainClients["ops"];
  readonly finance: DomainClients["finance"];
  readonly privacy: DomainClients["privacy"];
  readonly dr: DomainClients["dr"];
<<<<<<< HEAD
  readonly voice: DomainClients["voice"];
=======
  readonly search: DomainClients["search"];
>>>>>>> 74344fa6

  constructor(private readonly options: ClientOptions) {
    this.fetchImpl = options.fetch ?? fetch;
    this.timeoutMs = options.defaultTimeoutMs ?? DEFAULT_TIMEOUT_MS;

    const domains = createDomainClients(this);
    this.inventory = domains.inventory;
    this.checkout = domains.checkout;
    this.groups = domains.groups;
    this.permits = domains.permits;
    this.wallet = domains.wallet;
    this.ops = domains.ops;
    this.finance = domains.finance;
    this.privacy = domains.privacy;
    this.dr = domains.dr;
<<<<<<< HEAD
    this.voice = domains.voice;
=======
    this.search = domains.search;
>>>>>>> 74344fa6
  }

  async call<K extends DescriptorKey>(
    key: K,
    payload: InferInput<FunctionMap[K]>,
    requestOptions: RequestOptions = {},
  ): Promise<InferOutput<FunctionMap[K]>> {
    const descriptor = descriptors[key];
    if (!descriptor) {
      throw new Error(`Unknown function descriptor: ${String(key)}`);
    }

    const parsedInput = descriptor.input ? descriptor.input.parse(payload ?? {}) : (payload ?? {});
    const controller = new AbortController();
    const timeout = setTimeout(() => controller.abort(), this.timeoutMs);
    const signal = resolveSignal(requestOptions, controller);

    try {
      let url = `${this.options.supabaseUrl}${descriptor.path}`;
      const headers = await buildHeaders(descriptor, {
        anonKey: this.options.anonKey,
        getAccessToken: this.options.getAccessToken,
        idempotencyKey: requestOptions.idempotencyKey,
      });
      const init: RequestInit = {
        method: descriptor.method,
        signal,
        headers,
      };

      if (descriptor.method === "GET") {
        const query = buildQueryString(parsedInput);
        if (query) {
          url = `${url}?${query}`;
        }
      } else if (descriptor.method === "POST") {
        init.body = JSON.stringify(parsedInput);
      }

      const response = await this.fetchImpl(url, init);

      if (!response.ok) {
        const errorPayload = await safeJson(response);
        throw new Error(`Function ${String(key)} failed with ${response.status}: ${JSON.stringify(errorPayload)}`);
      }

      const parsed = await safeJson(response);
      // @ts-expect-error: Zod parsing guarantees the inferred output type matches the descriptor map entry.
      return descriptor.output ? descriptor.output.parse(parsed) : (parsed as InferOutput<FunctionMap[K]>);
    } finally {
      clearTimeout(timeout);
    }
  }
}

export type EcoTripsClient = EcoTripsFunctionClient;

export function createEcoTripsFunctionClient(options: ClientOptions): EcoTripsClient {
  return new EcoTripsFunctionClient(options);
}

export const functionDescriptors = descriptors;
export { DEFAULT_TIMEOUT_MS };<|MERGE_RESOLUTION|>--- conflicted
+++ resolved
@@ -17,11 +17,7 @@
   readonly finance: DomainClients["finance"];
   readonly privacy: DomainClients["privacy"];
   readonly dr: DomainClients["dr"];
-<<<<<<< HEAD
   readonly voice: DomainClients["voice"];
-=======
-  readonly search: DomainClients["search"];
->>>>>>> 74344fa6
 
   constructor(private readonly options: ClientOptions) {
     this.fetchImpl = options.fetch ?? fetch;
@@ -37,11 +33,7 @@
     this.finance = domains.finance;
     this.privacy = domains.privacy;
     this.dr = domains.dr;
-<<<<<<< HEAD
     this.voice = domains.voice;
-=======
-    this.search = domains.search;
->>>>>>> 74344fa6
   }
 
   async call<K extends DescriptorKey>(
