{
  "name": "@ecotrips/ui",
  "version": "0.0.1",
  "type": "module",
  "private": true,
  "main": "src/index.ts",
  "exports": {
    ".": {
      "import": "./src/index.ts"
    },
    "./styles/tokens.css": "./src/styles/tokens.css",
    "./tailwind-preset": "./tailwind.preset.ts"
  },
  "scripts": {
    "storybook": "storybook dev -p 6006",
    "storybook:build": "storybook build",
    "test": "vitest run",
    "test:watch": "vitest"
  },
  "scripts": {
    "typecheck": "tsc --noEmit",
    "test": "node --test"
  },
  "peerDependencies": {
    "react": "^18.3.1",
    "react-dom": "^18.3.1"
  },
  "dependencies": {
    "@radix-ui/react-slot": "1.2.3",
    "clsx": "2.1.1"
  },
  "devDependencies": {
<<<<<<< HEAD
    "@storybook/addon-a11y": "8.1.10",
    "@storybook/addon-essentials": "8.1.10",
    "@storybook/react-vite": "8.1.10",
    "@storybook/test": "8.1.10",
    "@testing-library/jest-dom": "6.4.6",
    "@testing-library/react": "14.3.1",
    "@testing-library/user-event": "14.5.2",
    "@types/node": "20.11.30",
    "@types/react": "18.3.3",
    "@types/react-dom": "18.3.0",
    "@vitejs/plugin-react": "4.3.2",
    "axe-core": "4.10.0",
    "autoprefixer": "10.4.16",
    "jsdom": "24.1.3",
    "postcss": "8.5.6",
    "storybook": "8.1.10",
    "tailwindcss": "3.4.3",
    "typescript": "5.9.3",
    "vite": "5.4.10",
    "vitest": "1.6.0",
    "vitest-axe": "0.1.0"
=======
    "typescript": "5.9.3"
>>>>>>> 9559172c
  }
}<|MERGE_RESOLUTION|>--- conflicted
+++ resolved
@@ -30,7 +30,6 @@
     "clsx": "2.1.1"
   },
   "devDependencies": {
-<<<<<<< HEAD
     "@storybook/addon-a11y": "8.1.10",
     "@storybook/addon-essentials": "8.1.10",
     "@storybook/react-vite": "8.1.10",
@@ -52,8 +51,5 @@
     "vite": "5.4.10",
     "vitest": "1.6.0",
     "vitest-axe": "0.1.0"
-=======
-    "typescript": "5.9.3"
->>>>>>> 9559172c
   }
 }