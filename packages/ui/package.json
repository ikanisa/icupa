--- conflicted
+++ resolved
@@ -31,32 +31,8 @@
     "clsx": "2.1.1"
   },
   "devDependencies": {
-<<<<<<< HEAD
     "@types/react-dom": "18.3.0",
     "next": "14.2.5",
     "typescript": "5.9.3"
-=======
-    "@storybook/addon-a11y": "8.1.10",
-    "@storybook/addon-essentials": "8.1.10",
-    "@storybook/react-vite": "8.1.10",
-    "@storybook/test": "8.1.10",
-    "@testing-library/jest-dom": "6.4.6",
-    "@testing-library/react": "14.3.1",
-    "@testing-library/user-event": "14.5.2",
-    "@types/node": "20.11.30",
-    "@types/react": "18.3.3",
-    "@types/react-dom": "18.3.0",
-    "@vitejs/plugin-react": "4.3.2",
-    "axe-core": "4.10.0",
-    "autoprefixer": "10.4.16",
-    "jsdom": "24.1.3",
-    "postcss": "8.5.6",
-    "storybook": "8.1.10",
-    "tailwindcss": "3.4.3",
-    "typescript": "5.9.3",
-    "vite": "5.4.10",
-    "vitest": "1.6.0",
-    "vitest-axe": "0.1.0"
->>>>>>> fa11abee
   }
 }