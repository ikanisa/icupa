--- conflicted
+++ resolved
@@ -6,11 +6,7 @@
 export { Stepper } from "./components/Stepper";
 export { AdminActionForm } from "./components/AdminActionForm";
 export { AdminDataTable } from "./components/AdminDataTable";
-<<<<<<< HEAD
 export { ExplainPrice } from "./components/ExplainPrice";
-=======
-export { Badge } from "./components/Badge";
->>>>>>> fa11abee
 export type { ComponentPropsWithoutRef } from "react";
 export { buttonClassName } from "./styles/button";
 export {
@@ -28,8 +24,4 @@
   AdminActionState,
 } from "./components/AdminActionForm";
 export type { AdminDataTableColumn, AdminDataTableProps } from "./components/AdminDataTable";
-<<<<<<< HEAD
-export type { ExplainPriceProps } from "./components/ExplainPrice";
-=======
-export type { BadgeProps, BadgeTone } from "./components/Badge";
->>>>>>> fa11abee
+export type { ExplainPriceProps } from "./components/ExplainPrice";