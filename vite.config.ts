import { defineConfig } from "vite";
import react from "@vitejs/plugin-react-swc";
import path from "path";

// https://vitejs.dev/config/
export default defineConfig(({ mode }) => ({
  server: {
    host: "::",
    port: 8080,
  },
  plugins: [
    react(),
  ].filter(Boolean),
  resolve: {
    alias: {
      "@": path.resolve(__dirname, "./src"),
      "@icupa/ingestion-utils": path.resolve(__dirname, "./packages/ingestion-utils/src"),
    },
  },
  test: {
    environment: "jsdom",
    setupFiles: [path.resolve(__dirname, "vitest.setup.ts")],
    css: true,
    pool: "threads",
    maxConcurrency: 5,
    sequence: {
      shuffle: false,
      seed: Number.parseInt(process.env.VITEST_SEED ?? "20250203", 10),
    },
    exclude: ["tests/playwright/**", "tests/k6/**", "**/node_modules/**"],
    include: [
      "src/**/*.{test,spec}.{ts,tsx}",
      "packages/**/*.{test,spec}.{ts,tsx}",
      "libs/**/*.{test,spec}.{ts,tsx}",
      "tests/**/*.{test,spec}.{ts,tsx}",
      "supabase/functions/**/*.{test,spec}.{ts,tsx}",
      "ai/**/*.{test,spec}.{ts,tsx}",
    ],
    environmentMatchGlobs: [
      ["supabase/functions/**", "node"],
      ["ai/**", "node"],
      ["libs/**", "node"],
    ],
    coverage: {
      provider: "v8",
      reporter: ["text", "json", "json-summary", "html"],
      exclude: [
        "**/*.test.{ts,tsx}",
        "**/*.spec.{ts,tsx}",
        "**/node_modules/**",
        "**/dist/**",
        "**/build/**",
        "**/.{git,github}/**",
        "**/coverage/**",
        "**/tests/**",
        "**/*.config.{ts,js}",
        "**/vitest.setup.ts",
      ],
      include: [
        "src/**/*.{ts,tsx}",
        "packages/**/*.{ts,tsx}",
<<<<<<< HEAD
        "supabase/functions/**/*.{ts,tsx}",
=======
        "libs/**/*.{ts,tsx}",
        "supabase/functions/**/*.{ts,tsx}",
        "ai/**/*.{ts,tsx}",
>>>>>>> ce03e82f
      ],
      all: true,
      lines: 70,
      functions: 70,
      branches: 70,
      statements: 70,
    },
  },
}));<|MERGE_RESOLUTION|>--- conflicted
+++ resolved
@@ -59,13 +59,7 @@
       include: [
         "src/**/*.{ts,tsx}",
         "packages/**/*.{ts,tsx}",
-<<<<<<< HEAD
         "supabase/functions/**/*.{ts,tsx}",
-=======
-        "libs/**/*.{ts,tsx}",
-        "supabase/functions/**/*.{ts,tsx}",
-        "ai/**/*.{ts,tsx}",
->>>>>>> ce03e82f
       ],
       all: true,
       lines: 70,
