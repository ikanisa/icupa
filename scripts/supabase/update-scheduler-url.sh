--- conflicted
+++ resolved
@@ -24,17 +24,8 @@
   exit 1
 fi
 
-<<<<<<< HEAD
 if ! command -v supabase >/dev/null 2>&1; then
   echo "Supabase CLI is not installed. Run 'npm install' in the repo or use 'npx supabase@latest'." >&2
-=======
-if [[ -z "$DB_URL" ]]; then
-  DB_URL="postgresql://postgres:postgres@127.0.0.1:54322/postgres"
-fi
-
-if ! command -v psql >/dev/null 2>&1; then
-  echo "psql is not installed. Install via: brew install libpq (macOS) or your distro package manager." >&2
->>>>>>> 988aeaca
   exit 1
 fi
 
@@ -56,7 +47,6 @@
 where key = 'menu_embed_items_url';
 SQL
 
-<<<<<<< HEAD
 if [[ "$USE_DB_EXECUTE" -eq 1 ]]; then
   if [[ -n "$PROJECT_REF" ]]; then
     supabase db execute --file "$SQL_FILE" --project-ref "$PROJECT_REF"
@@ -69,8 +59,3 @@
   cat "$SQL_FILE"
   echo "⚠️ Supabase CLI v2 users must run the SQL above manually." >&2
 fi
-=======
-psql "$DB_URL" -f "$SQL_FILE"
-
-echo "✅ Updated scheduler_config.menu_embed_items_url"
->>>>>>> 988aeaca
