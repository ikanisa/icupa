import { spawnSync } from 'node:child_process';
import { existsSync } from 'node:fs';
import { dirname, resolve } from 'node:path';
import { fileURLToPath } from 'node:url';

const __dirname = dirname(fileURLToPath(import.meta.url));
const repoRoot = resolve(__dirname, '..', '..');
const candidateConfigs = [
  resolve(repoRoot, 'tmp-supabase-config/supabase/config.toml'),
  resolve(repoRoot, 'supabase/config.toml'),
];
const configPath = candidateConfigs.find((path) => existsSync(path));
const SUPABASE_CLI = 'supabase';

function captureOutput(command, args) {
  const result = spawnSync(command, args, {
    cwd: repoRoot,
    encoding: 'utf-8',
    stdio: ['ignore', 'pipe', 'pipe'],
  });
  if (result.error) {
    throw result.error;
  }
  return `${result.stdout ?? ''}${result.stderr ?? ''}`;
}

function hasSupabaseCli() {
  const result = spawnSync(SUPABASE_CLI, ['--version'], {
    cwd: repoRoot,
    stdio: 'ignore',
  });
  return result.status === 0;
}

function getSupabaseVersion() {
  const result = spawnSync('supabase', ['--version'], {
    cwd: repoRoot,
    encoding: 'utf-8',
    stdio: ['ignore', 'pipe', 'pipe'],
  });
  if (result.status === 0) {
    return (result.stdout || result.stderr || '').trim();
  }
  return undefined;
}

function resolveWorkdir(configFile) {
  if (!configFile) {
    return undefined;
  }
  // config lives in <workdir>/supabase/config.toml
  return dirname(dirname(configFile));
}

function run(command, args) {
  const result = spawnSync(command, args, {
    cwd: repoRoot,
    stdio: 'inherit',
  });
  if (result.error) {
    throw result.error;
  }
  if (result.status !== 0) {
    throw new Error(`${command} ${args.join(' ')} failed with exit code ${result.status}`);
  }
}

if (!configPath) {
  console.warn('[supabase] No config.toml found. Skipping automated reset.');
  process.exit(0);
}

if (!hasSupabaseCli()) {
  console.warn('[supabase] Supabase CLI is not available. Run `npm install` or `npx supabase@latest` to enable automated resets.');
  process.exit(0);
}

try {
<<<<<<< HEAD
  const workdir = resolveWorkdir(configPath);
  const resetHelp = captureOutput('supabase', ['db', 'reset', '--help']);
  const supportsConfigFlag = resetHelp.includes('--config');
  const supportsYesFlag = resetHelp.includes('--yes');
  const supportsNoConfirmFlag = resetHelp.includes('--no-confirm');
  const supabaseVersion = getSupabaseVersion();

  const args = [];
  if (supportsConfigFlag && configPath) {
    args.push('db', 'reset', '--config', configPath);
    if (supportsNoConfirmFlag) {
      args.push('--no-confirm');
    }
  } else if (workdir) {
    args.push('--workdir', workdir, 'db', 'reset', '--local');
    if (supportsYesFlag) {
      args.push('--yes');
    } else if (supportsNoConfirmFlag) {
      args.push('--no-confirm');
    } else {
      const versionSuffix = supabaseVersion ? ` (${supabaseVersion})` : '';
      console.warn(`[supabase] Installed CLI${versionSuffix} does not support non-interactive resets. Skipping automated reset.`);
      process.exit(0);
    }
  } else {
    console.warn('[supabase] Unable to determine Supabase workdir. Skipping automated reset.');
    process.exit(0);
  }

  run('supabase', args);

  if (existsSync(seedFile)) {
    const rootHelp = captureOutput('supabase', ['--help']);
    if (rootHelp.includes('\n  seed')) {
      const seedArgs = [];
      if (!supportsConfigFlag && workdir) {
        seedArgs.push('--workdir', workdir);
      }
      seedArgs.push('seed', '--local');
      if (supportsYesFlag) {
        seedArgs.push('--yes');
      }
      run('supabase', seedArgs);
    }
  }

  console.info('[supabase] Local database reset and seeded.');
=======
  const projectRoot = resolve(dirname(configPath), '..');
  const cliArgs = ['--workdir', projectRoot, '--yes'];

  run(SUPABASE_CLI, [...cliArgs, 'db', 'reset']);
  console.info('[supabase] Local database reset (seeds run via config.sql_paths when enabled).');
>>>>>>> 988aeaca
} catch (error) {
  if (process.env.CI) {
    console.error('[supabase] Failed to reset local database:', error);
    process.exit(1);
  }
  console.warn('[supabase] Skipping database reset due to error:', error);
}<|MERGE_RESOLUTION|>--- conflicted
+++ resolved
@@ -76,7 +76,6 @@
 }
 
 try {
-<<<<<<< HEAD
   const workdir = resolveWorkdir(configPath);
   const resetHelp = captureOutput('supabase', ['db', 'reset', '--help']);
   const supportsConfigFlag = resetHelp.includes('--config');
@@ -124,13 +123,6 @@
   }
 
   console.info('[supabase] Local database reset and seeded.');
-=======
-  const projectRoot = resolve(dirname(configPath), '..');
-  const cliArgs = ['--workdir', projectRoot, '--yes'];
-
-  run(SUPABASE_CLI, [...cliArgs, 'db', 'reset']);
-  console.info('[supabase] Local database reset (seeds run via config.sql_paths when enabled).');
->>>>>>> 988aeaca
 } catch (error) {
   if (process.env.CI) {
     console.error('[supabase] Failed to reset local database:', error);
