--- conflicted
+++ resolved
@@ -74,8 +74,5 @@
 *.before-nodeenv
 
 # Netlify build artifacts
-<<<<<<< HEAD
 .netlify
-=======
->>>>>>> 3641ed75
 apps/*/.netlify